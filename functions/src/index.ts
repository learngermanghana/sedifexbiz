--- conflicted
+++ resolved
@@ -3,11 +3,9 @@
 import { admin, defaultDb, rosterDb } from './firestore'
 import { fetchClientRowByEmail, getDefaultSpreadsheetId, normalizeHeader } from './googleSheets'
 import { deriveStoreIdFromContext, withCallableErrorLogging } from './telemetry'
-<<<<<<< HEAD
+
 import { FIREBASE_CALLABLES } from '../../shared/firebaseCallables'
-=======
-import { formatDailySummaryKey } from '../../shared/dateKeys'
->>>>>>> cba5c0fe
+
 
 const db = defaultDb
 
