// functions/src/index.ts
import * as functions from 'firebase-functions/v1'
import * as crypto from 'crypto'
import { defineString } from 'firebase-functions/params'
import { admin, defaultDb as db } from './firestore'
import { normalizePhoneE164 } from './phone'
import { findFirstMembership, findMembershipByStore, upsertMembership } from './utils/teamMembers'
export { generateAiAdvice } from './aiAdvisor'
export { exportDailyStoreReports } from './reports'
export { checkSignupUnlock } from './paystack'

/**
 * SINGLE FIRESTORE INSTANCE
 */
// Firestore instance is provided by the shared firestore module to avoid
// repeated admin initialization during function discovery.

/** ============================================================================
 *  TYPES
 * ==========================================================================*/

type ContactPayload = {
  phone?: unknown
  firstSignupEmail?: unknown
}

type StoreProfilePayload = {
  phone?: unknown
  ownerName?: unknown
  businessName?: unknown
  country?: unknown
  town?: unknown
  city?: unknown
  addressLine1?: unknown
  address?: unknown
}

type InitializeStorePayload = {
  contact?: ContactPayload
  profile?: StoreProfilePayload
  storeId?: unknown
}

type BulkMessageChannel = 'sms'

type BulkMessageRecipient = {
  id?: string
  name?: string
  phone?: string
}

type BulkMessagePayload = {
  storeId?: unknown
  channel?: unknown
  message?: unknown
  recipients?: unknown
}

type SmsRateTable = {
  defaultGroup: string
  dialCodeToGroup: Record<string, string>
  sms: Record<string, { perSegment: number }>
}

type ManageStaffPayload = {
  storeId?: unknown
  email?: unknown
  role?: unknown
  password?: unknown
  action?: unknown
}

type BillingStatus = 'trial' | 'active' | 'past_due'

type CreateCheckoutPayload = {
  email?: unknown
  storeId?: unknown
  amount?: unknown
  plan?: unknown
  planId?: unknown
  metadata?: unknown
  returnUrl?: unknown
  redirectUrl?: unknown
}

type BulkCreditsCheckoutPayload = {
  storeId?: unknown
  package?: unknown
  returnUrl?: unknown
  redirectUrl?: unknown
  metadata?: unknown
}

type ExtraWorkspaceCheckoutPayload = {
  storeId?: unknown
  interval?: unknown
  add?: unknown
  returnUrl?: unknown
  redirectUrl?: unknown
  metadata?: unknown
}

const VALID_ROLES = new Set(['owner', 'staff'])
const TRIAL_DAYS = 14
const GRACE_DAYS = 7
const MILLIS_PER_DAY = 1000 * 60 * 60 * 24
const BULK_MESSAGE_LIMIT = 1000
const BULK_MESSAGE_BATCH_LIMIT = 200
const SMS_SEGMENT_SIZE = 160
const DEFAULT_WORKSPACE_LIMIT = 1
const BUSINESS_WORKSPACE_LIMIT = 5
/** ============================================================================
 *  HELPERS
 * ==========================================================================*/

async function verifyOwnerEmail(uid: string) {
  try {
    const user = await admin.auth().getUser(uid)
    if (!user.emailVerified) {
      await admin.auth().updateUser(uid, { emailVerified: true })
    }
  } catch (error) {
    console.warn('[auth] Unable to auto-verify owner email', error)
  }
}

function normalizeContactPayload(contact: ContactPayload | undefined) {
  let hasPhone = false
  let hasFirstSignupEmail = false
  let phone: string | null | undefined
  let firstSignupEmail: string | null | undefined

  if (contact && typeof contact === 'object') {
    if ('phone' in contact) {
      hasPhone = true
      const raw = contact.phone
      if (raw === null || raw === undefined || raw === '') {
        phone = null
      } else if (typeof raw === 'string') {
        const normalized = normalizePhoneE164(raw)
        phone = normalized ? normalized : null
      } else {
        throw new functions.https.HttpsError(
          'invalid-argument',
          'Phone must be a string when provided',
        )
      }
    }

    if ('firstSignupEmail' in contact) {
      hasFirstSignupEmail = true
      const raw = contact.firstSignupEmail
      if (raw === null || raw === undefined || raw === '') {
        firstSignupEmail = null
      } else if (typeof raw === 'string') {
        const trimmed = raw.trim().toLowerCase()
        firstSignupEmail = trimmed ? trimmed : null
      } else {
        throw new functions.https.HttpsError(
          'invalid-argument',
          'First signup email must be a string when provided',
        )
      }
    }
  }

  return { phone, hasPhone, firstSignupEmail, hasFirstSignupEmail }
}

// optional helper (ok if unused)
function normalizeStoreProfile(profile: StoreProfilePayload | undefined) {
  let businessName: string | null | undefined
  let country: string | null | undefined
  let city: string | null | undefined
  let phone: string | null | undefined

  if (profile && typeof profile === 'object') {
    if ('businessName' in profile) {
      const raw = profile.businessName
      if (raw === null || raw === undefined || raw === '') businessName = null
      else if (typeof raw === 'string') businessName = raw.trim() || null
      else {
        throw new functions.https.HttpsError(
          'invalid-argument',
          'Business name must be a string when provided',
        )
      }
    }

    if ('country' in profile) {
      const raw = profile.country
      if (raw === null || raw === undefined || raw === '') country = null
      else if (typeof raw === 'string') country = raw.trim() || null
      else {
        throw new functions.https.HttpsError(
          'invalid-argument',
          'Country must be a string when provided',
        )
      }
    }

    if ('city' in profile) {
      const raw = profile.city
      if (raw === null || raw === undefined || raw === '') city = null
      else if (typeof raw === 'string') city = raw.trim() || null
      else {
        throw new functions.https.HttpsError(
          'invalid-argument',
          'City must be a string when provided',
        )
      }
    }

    if ('phone' in profile) {
      const raw = profile.phone
      if (raw === null || raw === undefined || raw === '') phone = null
      else if (typeof raw === 'string') phone = normalizePhoneE164(raw) || null
      else {
        throw new functions.https.HttpsError(
          'invalid-argument',
          'Store phone must be a string when provided',
        )
      }
    }
  }

  return { businessName, country, city, phone }
}

function normalizeBulkMessageChannel(value: unknown): BulkMessageChannel {
  if (value === 'sms') return value
  throw new functions.https.HttpsError('invalid-argument', 'Channel must be sms')
}

function normalizeBulkMessageRecipients(value: unknown): BulkMessageRecipient[] {
  if (!Array.isArray(value)) {
    throw new functions.https.HttpsError('invalid-argument', 'Recipients must be an array')
  }

  return value.map((recipient, index) => {
    if (!recipient || typeof recipient !== 'object') {
      throw new functions.https.HttpsError(
        'invalid-argument',
        `Recipient at index ${index} must be an object`,
      )
    }

    const raw = recipient as BulkMessageRecipient
    const phone = typeof raw.phone === 'string' ? normalizePhoneE164(raw.phone) : ''
    const name = typeof raw.name === 'string' ? raw.name.trim() : undefined

    if (!phone) {
      throw new functions.https.HttpsError(
        'invalid-argument',
        `Recipient at index ${index} is missing a phone number`,
      )
    }

    return {
      id: typeof raw.id === 'string' ? raw.id : undefined,
      name,
      phone,
    }
  })
}

function normalizeDialCode(value: unknown) {
  if (typeof value === 'number' && Number.isFinite(value)) return String(value)
  if (typeof value === 'string') {
    const trimmed = value.trim()
    return trimmed ? trimmed : null
  }
  return null
}

function normalizeSmsRateTable(data: FirebaseFirestore.DocumentData | undefined): SmsRateTable {
  if (!data || typeof data !== 'object') {
    throw new functions.https.HttpsError(
      'failed-precondition',
      'Bulk SMS rate table is not configured.',
    )
  }

  const defaultGroup =
    typeof data.defaultGroup === 'string' && data.defaultGroup.trim()
      ? data.defaultGroup.trim()
      : 'ROW'

  const dialCodeToGroup: Record<string, string> = {}
  if (data.dialCodeToGroup && typeof data.dialCodeToGroup === 'object') {
    Object.entries(data.dialCodeToGroup as Record<string, unknown>).forEach(
      ([dialCode, group]) => {
        const normalizedDial = normalizeDialCode(dialCode)
        if (!normalizedDial || typeof group !== 'string' || !group.trim()) return
        dialCodeToGroup[normalizedDial] = group.trim()
      },
    )
  }

  const sms: Record<string, { perSegment: number }> = {}
  if (data.sms && typeof data.sms === 'object') {
    Object.entries(data.sms as Record<string, unknown>).forEach(([group, rate]) => {
      if (!rate || typeof rate !== 'object') return
      const perSegment = (rate as { perSegment?: unknown }).perSegment
      if (typeof perSegment !== 'number' || !Number.isFinite(perSegment)) return
      if (typeof group === 'string' && group.trim()) {
        sms[group.trim()] = { perSegment }
      }
    })
  }

  return { defaultGroup, dialCodeToGroup, sms }
}

function resolveGroupFromPhone(
  phone: string | undefined,
  dialCodeToGroup: Record<string, string>,
  defaultGroup: string,
) {
  if (!phone) return defaultGroup
  const digits = phone.replace(/\D/g, '')
  if (!digits) return defaultGroup

  let matchedGroup: string | null = null
  let matchedLength = 0

  Object.entries(dialCodeToGroup).forEach(([dialCode, group]) => {
    const normalizedDial = dialCode.replace(/\D/g, '')
    if (!normalizedDial) return
    if (digits.startsWith(normalizedDial) && normalizedDial.length > matchedLength) {
      matchedGroup = group
      matchedLength = normalizedDial.length
    }
  })

  return matchedGroup ?? defaultGroup
}

function normalizeBulkMessagePayload(payload: BulkMessagePayload) {
  if (!payload || typeof payload !== 'object') {
    throw new functions.https.HttpsError('invalid-argument', 'Payload is required')
  }

  const storeId = typeof payload.storeId === 'string' ? payload.storeId.trim() : ''
  if (!storeId) throw new functions.https.HttpsError('invalid-argument', 'Store id is required')

  const message = typeof payload.message === 'string' ? payload.message.trim() : ''
  if (!message) throw new functions.https.HttpsError('invalid-argument', 'Message is required')

  if (message.length > BULK_MESSAGE_LIMIT) {
    throw new functions.https.HttpsError(
      'invalid-argument',
      `Message must be ${BULK_MESSAGE_LIMIT} characters or less`,
    )
  }

  const channel = normalizeBulkMessageChannel(payload.channel)
  const recipients = normalizeBulkMessageRecipients(payload.recipients)

  if (recipients.length > BULK_MESSAGE_BATCH_LIMIT) {
    throw new functions.https.HttpsError(
      'invalid-argument',
      `Recipient list is limited to ${BULK_MESSAGE_BATCH_LIMIT} contacts per send`,
    )
  }

  return { storeId, channel, message, recipients }
}

function calculateDaysRemaining(
  target: admin.firestore.Timestamp | null | undefined,
  now: admin.firestore.Timestamp,
) {
  if (!target || typeof target.toMillis !== 'function') return null
  const diffMs = target.toMillis() - now.toMillis()
  return Math.ceil(diffMs / MILLIS_PER_DAY)
}

function getRoleFromToken(token: Record<string, unknown> | undefined) {
  const role = typeof token?.role === 'string' ? (token.role as string) : null
  return role && VALID_ROLES.has(role) ? (role as 'owner' | 'staff') : null
}

function assertAuthenticated(context: functions.https.CallableContext) {
  if (!context.auth) throw new functions.https.HttpsError('unauthenticated', 'Login required')
}

function assertOwnerAccess(context: functions.https.CallableContext) {
  assertAuthenticated(context)
  const role = getRoleFromToken(context.auth!.token as Record<string, unknown>)
  if (role !== 'owner') {
    throw new functions.https.HttpsError('permission-denied', 'Owner access required')
  }
}

async function verifyOwnerForStore(uid: string, storeId: string) {
  const membership = await findMembershipByStore(db, uid, storeId)
  const memberData = (membership?.data ?? {}) as Record<string, unknown>

  const memberRole = typeof memberData.role === 'string' ? (memberData.role as string) : ''
  const memberStoreId = typeof memberData.storeId === 'string' ? (memberData.storeId as string) : ''

  if (memberRole !== 'owner' || memberStoreId !== storeId) {
    throw new functions.https.HttpsError(
      'permission-denied',
      'Owner permission for this workspace is required',
    )
  }
}

function assertStaffAccess(context: functions.https.CallableContext) {
  assertAuthenticated(context)
  const role = getRoleFromToken(context.auth!.token as Record<string, unknown>)
  if (!role) throw new functions.https.HttpsError('permission-denied', 'Staff access required')
}

async function resolveStaffStoreId(uid: string) {
  const memberData = (await findFirstMembership(db, uid))?.data ?? {}
  const storeIdRaw =
    typeof (memberData as Record<string, unknown>).storeId === 'string'
      ? ((memberData as Record<string, unknown>).storeId as string).trim()
      : ''
  if (!storeIdRaw) {
    throw new functions.https.HttpsError('failed-precondition', 'No store associated with this account')
  }
  return storeIdRaw
}

async function updateUserClaims(uid: string, role: string) {
  const userRecord = await admin.auth().getUser(uid).catch(() => null)
  const existingClaims = (userRecord?.customClaims ?? {}) as Record<string, unknown>

  const nextClaims: Record<string, unknown> = { ...existingClaims, role }

  delete nextClaims.stores
  delete nextClaims.activeStoreId
  delete nextClaims.storeId
  delete nextClaims.roleByStore

  await admin.auth().setCustomUserClaims(uid, nextClaims)
  return nextClaims
}

function normalizeManageStaffPayload(data: ManageStaffPayload) {
  const storeIdRaw = data.storeId
  const storeId = typeof storeIdRaw === 'string' ? storeIdRaw.trim() : ''

  const email = typeof data.email === 'string' ? data.email.trim().toLowerCase() : ''
  const role = typeof data.role === 'string' ? data.role.trim() : ''

  const passwordRaw = data.password
  let password: string | undefined

  if (passwordRaw === null || passwordRaw === undefined || passwordRaw === '') password = undefined
  else if (typeof passwordRaw === 'string') password = passwordRaw
  else {
    throw new functions.https.HttpsError('invalid-argument', 'Password must be a string when provided')
  }

  if (!storeId) throw new functions.https.HttpsError('invalid-argument', 'A storeId is required')
  if (!email) throw new functions.https.HttpsError('invalid-argument', 'A valid email is required')
  if (!role) throw new functions.https.HttpsError('invalid-argument', 'A role is required')
  if (!VALID_ROLES.has(role)) throw new functions.https.HttpsError('invalid-argument', 'Unsupported role requested')

  const actionRaw = typeof data.action === 'string' ? data.action.trim() : 'invite'
  const action = ['invite', 'reset', 'deactivate'].includes(actionRaw)
    ? (actionRaw as 'invite' | 'reset' | 'deactivate')
    : 'invite'

  return { storeId, email, role, password, action }
}

function timestampDaysFromNow(days: number) {
  const now = new Date()
  now.setDate(now.getDate() + days)
  return admin.firestore.Timestamp.fromDate(now)
}

function normalizeStoreProfilePayload(profile: StoreProfilePayload | undefined) {
  let phone: string | null | undefined
  let ownerName: string | null | undefined
  let businessName: string | null | undefined
  let country: string | null | undefined
  let city: string | null | undefined
  let addressLine1: string | null | undefined

  if (profile && typeof profile === 'object') {
    const normalize = (value: unknown) => {
      if (value === null || value === undefined || value === '') return null
      if (typeof value === 'string') return value.trim() || null
      throw new functions.https.HttpsError('invalid-argument', 'Profile fields must be strings when provided')
    }

    if ('phone' in profile) {
      const normalized = normalize(profile.phone)
      phone = normalized ? normalizePhoneE164(normalized) || null : null
    }
    if ('ownerName' in profile) ownerName = normalize(profile.ownerName)
    if ('businessName' in profile) businessName = normalize(profile.businessName)
    if ('country' in profile) country = normalize(profile.country)

    if ('city' in profile) city = normalize(profile.city)
    if (!city && 'town' in profile) city = normalize(profile.town)

    if ('addressLine1' in profile) addressLine1 = normalize(profile.addressLine1)
    if (!addressLine1 && 'address' in profile) addressLine1 = normalize(profile.address)
  }

  return { phone, ownerName, businessName, country, city, addressLine1 }
}
/** ============================================================================
 *  AUTH TRIGGER: seed teamMembers on first user creation
 * ==========================================================================*/

export const handleUserCreate = functions.auth.user().onCreate(async (user) => {
  const uid = user.uid
  const timestamp = admin.firestore.FieldValue.serverTimestamp()

  await db.collection('teamMembers').doc(uid).set(
    {
      uid,
      email: user.email ?? null,
      phone: user.phoneNumber ?? null,
      createdAt: timestamp,
      updatedAt: timestamp,
    },
    { merge: true },
  )
})

/** ============================================================================
 *  CALLABLE: initializeStore
 * ==========================================================================*/

export const initializeStore = functions.https.onCall(
  async (data: unknown, context: functions.https.CallableContext) => {
    assertAuthenticated(context)

    const uid = context.auth!.uid
    const token = context.auth!.token as Record<string, unknown>
    const email = typeof token.email === 'string' ? token.email : null
    const tokenPhone =
      typeof token.phone_number === 'string' ? token.phone_number : null

    const payload = (data ?? {}) as InitializeStorePayload
    const contact = normalizeContactPayload(payload.contact)
    const profile = normalizeStoreProfilePayload(payload.profile)

    const requestedStoreIdRaw = payload.storeId
    const requestedStoreId =
      typeof requestedStoreIdRaw === 'string' ? requestedStoreIdRaw.trim() : ''

    const profileRef = db.collection('teamMembers').doc(uid)
    const profileSnap = await profileRef.get()
    const existingData = (profileSnap.data() ?? {}) as Record<string, unknown>

    const timestamp = admin.firestore.FieldValue.serverTimestamp()

    if (!requestedStoreId) {
      const { count, limit } = await getWorkspaceUsageAndLimit(uid)
      if (count >= limit) {
        throw new functions.https.HttpsError(
          'failed-precondition',
          'Upgrade your plan to add more workspaces.',
        )
      }
    }

    let storeId = requestedStoreId
    if (!storeId) {
      storeId = `store-${uid}-${Date.now()}`
    }

    // --- Determine role ---
    const role: 'owner' | 'staff' = requestedStoreId ? 'staff' : 'owner'
    const workspaceSlug = storeId

    // --- Validate store existence when joining as team-member ---
    const storeRef = db.collection('stores').doc(storeId)
    const storeSnap = await storeRef.get()

    if (requestedStoreId && !storeSnap.exists) {
      throw new functions.https.HttpsError(
        'not-found',
        'No company was found with that Store ID. Please check with your admin.',
      )
    }

    // --- Determine contact info for teamMembers ---
    const existingPhone =
      typeof existingData.phone === 'string' ? existingData.phone : null
    const resolvedPhone = contact.hasPhone
      ? contact.phone ?? null
      : existingPhone || tokenPhone || null

    const existingFirstSignupEmail =
      typeof existingData.firstSignupEmail === 'string'
        ? existingData.firstSignupEmail
        : null
    const resolvedFirstSignupEmail = contact.hasFirstSignupEmail
      ? contact.firstSignupEmail ?? null
      : existingFirstSignupEmail || (email ? email.toLowerCase() : null)

    // --- Save team member info ---
    const memberData: admin.firestore.DocumentData = {
      uid,
      email,
      role,
      storeId,
      phone: resolvedPhone,
      firstSignupEmail: resolvedFirstSignupEmail,
      invitedBy: existingData.invitedBy || uid,
      updatedAt: timestamp,
    }

    if (!profileSnap.exists) memberData.createdAt = timestamp
    await upsertMembership(db, uid, storeId, memberData, true)

    // --- If owner, create/merge store + workspace profile info ---
    if (role === 'owner') {
      const baseStoreData = storeSnap.data() ?? {}
      const previousBilling = (baseStoreData.billing || {}) as Record<string, any>

      const nowTs = admin.firestore.Timestamp.now()
      const trialEndsAt =
        previousBilling.trialEndsAt ||
        previousBilling.trialEnd ||
        timestampDaysFromNow(TRIAL_DAYS)
      const graceEndsAt =
        previousBilling.graceEndsAt ||
        previousBilling.graceEnd ||
        timestampDaysFromNow(TRIAL_DAYS + GRACE_DAYS)

      const billingStatus: BillingStatus =
        previousBilling.status === 'active' ||
        previousBilling.status === 'past_due'
          ? previousBilling.status
          : 'trial'

      const billingData: admin.firestore.DocumentData = {
        planKey: previousBilling.planKey || 'standard',
        status: billingStatus,
        trialEndsAt,
        graceEndsAt,
        paystackCustomerCode:
          previousBilling.paystackCustomerCode !== undefined
            ? previousBilling.paystackCustomerCode
            : null,
        paystackSubscriptionCode:
          previousBilling.paystackSubscriptionCode !== undefined
            ? previousBilling.paystackSubscriptionCode
            : null,
        paystackPlanCode:
          previousBilling.paystackPlanCode !== undefined
            ? previousBilling.paystackPlanCode
            : null,
        currentPeriodEnd:
          previousBilling.currentPeriodEnd !== undefined
            ? previousBilling.currentPeriodEnd
            : null,
        lastEventAt: nowTs,
        lastChargeReference:
          previousBilling.lastChargeReference !== undefined
            ? previousBilling.lastChargeReference
            : null,
      }

      const displayName =
        baseStoreData.displayName ||
        profile.businessName ||
        profile.ownerName ||
        null

      const storeData: admin.firestore.DocumentData = {
        id: storeId,
        storeId,
        ownerUid: baseStoreData.ownerUid || uid,
        ownerEmail: baseStoreData.ownerEmail || email || null,
        email: baseStoreData.email || email || null,

        // profile fields
        name: baseStoreData.name || profile.businessName || null,
        displayName,
        phone: profile.phone ?? baseStoreData.phone ?? resolvedPhone ?? null,
        country: profile.country ?? baseStoreData.country ?? null,
        city: profile.city ?? baseStoreData.city ?? null,
        addressLine1: profile.addressLine1 ?? baseStoreData.addressLine1 ?? null,

        status: baseStoreData.status || 'active',
        workspaceSlug,
        contractStatus: baseStoreData.contractStatus || 'trial',
        productCount:
          typeof baseStoreData.productCount === 'number'
            ? baseStoreData.productCount
            : 0,
        totalStockCount:
          typeof baseStoreData.totalStockCount === 'number'
            ? baseStoreData.totalStockCount
            : 0,
        createdAt: baseStoreData.createdAt || timestamp,
        updatedAt: timestamp,
        billing: billingData,
      }

      await storeRef.set(storeData, { merge: true })

      const wsRef = db.collection('workspaces').doc(storeId)
      const wsSnap = await wsRef.get()
      const wsBase = wsSnap.data() ?? {}

      const workspaceData: admin.firestore.DocumentData = {
        id: storeId,
        slug: wsBase.slug || workspaceSlug,
        storeId,
        ownerUid: wsBase.ownerUid || uid,
        ownerEmail: wsBase.ownerEmail || email || null,
        status: wsBase.status || 'active',
        createdAt: wsBase.createdAt || timestamp,
        updatedAt: timestamp,
      }

      await wsRef.set(workspaceData, { merge: true })

      await verifyOwnerEmail(uid)
    }

    // --- Update custom claims with role ---
    const claims = await updateUserClaims(uid, role)

    return {
      ok: true,
      storeId,
      workspaceSlug,
      role,
      claims,
    }
  },
)
/** ============================================================================
 *  CALLABLE: resolveStoreAccess
 * ==========================================================================*/

export const resolveStoreAccess = functions.https.onCall(
  async (data: unknown, context: functions.https.CallableContext) => {
    assertAuthenticated(context)

    const uid = context.auth!.uid
    const token = context.auth!.token as Record<string, unknown>
    const email = typeof token.email === 'string' ? (token.email as string) : null

    const timestamp = admin.firestore.FieldValue.serverTimestamp()

    const payload = (data ?? {}) as { storeId?: unknown }
    const requestedStoreIdRaw = payload.storeId
    const requestedStoreId =
      typeof requestedStoreIdRaw === 'string' ? requestedStoreIdRaw.trim() : ''

    const memberData = (
      requestedStoreId
        ? (await findMembershipByStore(db, uid, requestedStoreId))?.data
        : (await findFirstMembership(db, uid))?.data
    ) ?? ({} as Record<string, unknown>)

    let existingStoreId: string | null = null
    if (typeof memberData.storeId === 'string' && memberData.storeId.trim() !== '') {
      existingStoreId = memberData.storeId as string
    }

    const storeId =
      requestedStoreId || existingStoreId || `store-${uid}-${Date.now()}`
    let role: 'owner' | 'staff'

    if (
      typeof memberData.role === 'string' &&
      (memberData.role === 'owner' || memberData.role === 'staff')
    ) {
      role = memberData.role as 'owner' | 'staff'
    } else {
      role = requestedStoreId ? 'staff' : 'owner'
    }

    const workspaceSlug = storeId

    const nextMemberData: admin.firestore.DocumentData = {
      uid,
      email: memberData.email || email || null,
      storeId,
      role,
      updatedAt: timestamp,
    }

    if (!memberData.createdAt) {
      nextMemberData.createdAt = timestamp
    }

    await upsertMembership(db, uid, storeId, nextMemberData, true)

    const storeRef = db.collection('stores').doc(storeId)
    const storeSnap = await storeRef.get()
    const baseStore = storeSnap.data() ?? {}
    const previousBilling = (baseStore.billing || {}) as Record<string, any>

    const nowTs = admin.firestore.Timestamp.now()
    const paymentStatusRaw =
      typeof baseStore.paymentStatus === 'string' ? baseStore.paymentStatus : null

    const trialEndsAt =
      previousBilling.trialEndsAt ||
      previousBilling.trialEnd ||
      timestampDaysFromNow(TRIAL_DAYS)
    const graceEndsAt =
      previousBilling.graceEndsAt ||
      previousBilling.graceEnd ||
      timestampDaysFromNow(TRIAL_DAYS + GRACE_DAYS)

    const contractStatusRaw =
      typeof baseStore.contractStatus === 'string'
        ? baseStore.contractStatus.trim()
        : null
    const normalizedContractStatus =
      contractStatusRaw && contractStatusRaw !== ''
        ? contractStatusRaw.toLowerCase()
        : null

    const billingStatus: BillingStatus =
      previousBilling.status === 'active' || previousBilling.status === 'past_due'
        ? previousBilling.status
        : 'trial'

    const trialDaysRemaining = calculateDaysRemaining(trialEndsAt, nowTs)
    const graceDaysRemaining = calculateDaysRemaining(graceEndsAt, nowTs)

    const trialExpired =
      (normalizedContractStatus === 'trial' || billingStatus === 'trial') &&
      paymentStatusRaw !== 'active' &&
      trialDaysRemaining !== null &&
      trialDaysRemaining <= 0

    const normalizedBillingStatus: BillingStatus = trialExpired ? 'past_due' : billingStatus

    const normalizedPaymentStatus: BillingStatus = trialExpired
      ? 'past_due'
      : paymentStatusRaw === 'active'
        ? 'active'
        : paymentStatusRaw === 'past_due'
          ? 'past_due'
          : billingStatus

    const graceExpired =
      normalizedPaymentStatus === 'past_due' &&
      graceDaysRemaining !== null &&
      graceDaysRemaining <= 0

    const billingData: admin.firestore.DocumentData = {
      planKey: previousBilling.planKey || 'standard',
      status: normalizedBillingStatus,
      trialEndsAt,
      graceEndsAt,
      paystackCustomerCode:
        previousBilling.paystackCustomerCode !== undefined
          ? previousBilling.paystackCustomerCode
          : null,
      paystackSubscriptionCode:
        previousBilling.paystackSubscriptionCode !== undefined
          ? previousBilling.paystackSubscriptionCode
          : null,
      paystackPlanCode:
        previousBilling.paystackPlanCode !== undefined
          ? previousBilling.paystackPlanCode
          : null,
      currentPeriodEnd:
        previousBilling.currentPeriodEnd !== undefined
          ? previousBilling.currentPeriodEnd
          : null,
      lastEventAt: nowTs,
      lastChargeReference:
        previousBilling.lastChargeReference !== undefined
          ? previousBilling.lastChargeReference
          : null,
    }

    const storeData: admin.firestore.DocumentData = {
      id: storeId,
      ownerUid:
        baseStore.ownerUid || (role === 'owner' ? uid : baseStore.ownerUid || uid),
      ownerEmail: baseStore.ownerEmail || email || null,
      status: baseStore.status || 'active',
      workspaceSlug: baseStore.workspaceSlug || workspaceSlug,
      contractStatus: contractStatusRaw || baseStore.contractStatus || 'trial',
      productCount:
        typeof baseStore.productCount === 'number' ? baseStore.productCount : 0,
      totalStockCount:
        typeof baseStore.totalStockCount === 'number' ? baseStore.totalStockCount : 0,
      createdAt: baseStore.createdAt || timestamp,
      updatedAt: timestamp,
      paymentStatus: normalizedPaymentStatus,
      billing: billingData,
    }

    await storeRef.set(storeData, { merge: true })

    const wsRef = db.collection('workspaces').doc(storeId)
    const wsSnap = await wsRef.get()
    const wsBase = wsSnap.data() ?? {}

    const workspaceData: admin.firestore.DocumentData = {
      id: storeId,
      slug: wsBase.slug || workspaceSlug,
      storeId,
      ownerUid: wsBase.ownerUid || storeData.ownerUid,
      ownerEmail: wsBase.ownerEmail || storeData.ownerEmail,
      status: wsBase.status || 'active',
      createdAt: wsBase.createdAt || timestamp,
      updatedAt: timestamp,
    }

    await wsRef.set(workspaceData, { merge: true })

    if (role === 'owner') {
      await verifyOwnerEmail(uid)
    }

    const billingSummary = {
      status: normalizedBillingStatus,
      paymentStatus: normalizedPaymentStatus,
      trialEndsAt:
        trialEndsAt && typeof trialEndsAt.toMillis === 'function'
          ? trialEndsAt.toMillis()
          : null,
      trialDaysRemaining:
        trialDaysRemaining === null ? null : Math.max(trialDaysRemaining, 0),
    }

    if (trialExpired) {
      const endDate =
        trialEndsAt && typeof trialEndsAt.toDate === 'function'
          ? trialEndsAt.toDate().toISOString().slice(0, 10)
          : 'your trial end date'
      throw new functions.https.HttpsError(
        'permission-denied',
        `Your free trial ended on ${endDate}. Please upgrade to continue.`,
      )
    }

    if (graceExpired) {
      const graceEndDate =
        graceEndsAt && typeof graceEndsAt.toDate === 'function'
          ? graceEndsAt.toDate().toISOString().slice(0, 10)
          : 'the end of your billing grace period'
      throw new functions.https.HttpsError(
        'permission-denied',
        `Your Sedifex subscription is past due and access was suspended on ${graceEndDate}. Update your payment method to regain access.`,
      )
    }

    const claims = await updateUserClaims(uid, role)

    return {
      ok: true,
      storeId,
      workspaceSlug,
      role,
      claims,
      billing: billingSummary,
    }
  },
)
/** ============================================================================
 *  CALLABLE: manageStaffAccount (owner only)
 * ==========================================================================*/

async function logStaffAudit(entry: {
  action: 'invite' | 'reset' | 'deactivate'
  storeId: string
  actorUid: string | null
  actorEmail: string | null
  targetEmail: string
  targetUid?: string | null
  outcome: 'success' | 'failure'
  errorMessage?: string | null
}) {
  const auditRef = db.collection('staffAudit').doc()
  const payload: admin.firestore.DocumentData = {
    ...entry,
    createdAt: admin.firestore.FieldValue.serverTimestamp(),
  }

  try {
    await auditRef.set(payload)
  } catch (error) {
    console.error('[staff-audit] Failed to record audit entry', error)
  }
}

async function ensureAuthUser(email: string, password?: string) {
  try {
    const record = await admin.auth().getUserByEmail(email)
    if (password) {
      await admin.auth().updateUser(record.uid, { password })
    }
    return { record, created: false }
  } catch (error: any) {
    if (error?.code === 'auth/user-not-found') {
      if (!password) {
        throw new functions.https.HttpsError(
          'invalid-argument',
          'A password is required when creating a new staff account',
        )
      }
      const record = await admin.auth().createUser({
        email,
        password,
        emailVerified: false,
      })
      return { record, created: true }
    }
    throw error
  }
}

export const manageStaffAccount = functions.https.onCall(
  async (data: unknown, context: functions.https.CallableContext) => {
    assertOwnerAccess(context)

    const { storeId, email, role, password, action } = normalizeManageStaffPayload(
      data as ManageStaffPayload,
    )
    const actorUid = context.auth!.uid
    const actorEmail =
      typeof context.auth?.token?.email === 'string'
        ? (context.auth.token.email as string)
        : null

    const timestamp = admin.firestore.FieldValue.serverTimestamp()

    const getUserOrThrow = async () => {
      try {
        return await admin.auth().getUserByEmail(email)
      } catch (error: any) {
        if (error?.code === 'auth/user-not-found') {
          throw new functions.https.HttpsError('not-found', 'No account found for that email')
        }
        throw error
      }
    }

    const auditBase = {
      action,
      storeId,
      actorUid,
      actorEmail,
      targetEmail: email,
    } as const

    try {
      await verifyOwnerForStore(actorUid, storeId)

      let record: admin.auth.UserRecord
      let created = false
      let claims: Record<string, unknown> | undefined

      if (action === 'invite') {
        const ensured = await ensureAuthUser(email, password)
        record = ensured.record
        created = ensured.created
        await admin.auth().updateUser(record.uid, { disabled: false })

        const memberData: admin.firestore.DocumentData = {
          uid: record.uid,
          email,
          storeId,
          role,
          invitedBy: actorUid,
          status: 'active',
          updatedAt: timestamp,
        }

        memberData.createdAt = timestamp
        await upsertMembership(db, record.uid, storeId, memberData, true)
        claims = await updateUserClaims(record.uid, role)
      } else if (action === 'reset') {
        if (!password) {
          throw new functions.https.HttpsError(
            'invalid-argument',
            'A new password is required to reset staff credentials',
          )
        }

        record = await getUserOrThrow()
        await admin.auth().updateUser(record.uid, { password, disabled: false })

        await upsertMembership(
          db,
          record.uid,
          storeId,
          { uid: record.uid, email, storeId, role, status: 'active', updatedAt: timestamp },
          true,
        )
        claims = await updateUserClaims(record.uid, role)
      } else {
        // deactivate
        record = await getUserOrThrow()
        await admin.auth().updateUser(record.uid, { disabled: true })

        await upsertMembership(
          db,
          record.uid,
          storeId,
          { uid: record.uid, email, storeId, role, status: 'inactive', updatedAt: timestamp },
          true,
        )
        created = false
      }

      await logStaffAudit({
        ...auditBase,
        targetUid: record.uid,
        outcome: 'success',
        errorMessage: null,
      })

      return { ok: true, role, email, uid: record.uid, created, storeId, claims }
    } catch (error: any) {
      await logStaffAudit({
        ...auditBase,
        outcome: 'failure',
        targetUid: null,
        errorMessage: typeof error?.message === 'string' ? error.message : 'Unknown error',
      })
      throw error
    }
  },
)
/** ============================================================================
 *  CALLABLE: commitSale (staff)
 * ==========================================================================*/

export const commitSale = functions.https.onCall(
  async (data: any, context: functions.https.CallableContext) => {
    assertStaffAccess(context)

    const {
      branchId,
      items,
      totals,
      cashierId,
      saleId: saleIdRaw,
      payment,
      customer,
    } = data || {}

    const saleId = typeof saleIdRaw === 'string' ? saleIdRaw.trim() : ''
    if (!saleId) {
      throw new functions.https.HttpsError('invalid-argument', 'A valid saleId is required')
    }

    const normalizedBranchIdRaw = typeof branchId === 'string' ? branchId.trim() : ''
    if (!normalizedBranchIdRaw) {
      throw new functions.https.HttpsError(
        'invalid-argument',
        'A valid branch identifier is required',
      )
    }
    const normalizedBranchId = normalizedBranchIdRaw

    // Normalize items ONCE outside the transaction
    const normalizedItems = Array.isArray(items)
      ? items.map((it: any) => {
          const productId = typeof it?.productId === 'string' ? it.productId.trim() : null
          const name = typeof it?.name === 'string' ? it.name : null
          const qty = Number(it?.qty ?? 0) || 0
          const price = Number(it?.price ?? 0) || 0
          const taxRate = Number(it?.taxRate ?? 0) || 0
          const typeRaw = typeof it?.type === 'string' ? it.type.trim().toLowerCase() : null
          const type =
            typeRaw === 'service'
              ? 'service'
              : typeRaw === 'made_to_order'
                ? 'made_to_order'
                : typeRaw === 'product'
                  ? 'product'
                  : null
          const isService = it?.isService === true || type === 'service'
          const prepDate =
            typeof it?.prepDate === 'string' && it.prepDate.trim() ? it.prepDate : null

          return { productId, name, qty, price, taxRate, type, isService, prepDate }
        })
      : []

    // Validate products before we even touch Firestore
    for (const it of normalizedItems) {
      if (!it.productId) {
        throw new functions.https.HttpsError('failed-precondition', 'Bad product')
      }
    }

    const saleRef = db.collection('sales').doc(saleId)
    const saleItemsRef = db.collection('saleItems')

    await db.runTransaction(async tx => {
      // 1️⃣ ALL READS FIRST

      // prevent duplicates
      const existingSale = await tx.get(saleRef)
      if (existingSale.exists) {
        throw new functions.https.HttpsError('already-exists', 'Sale has already been committed')
      }

      // product docs
      const productSnaps: Record<string, admin.firestore.DocumentSnapshot> = {}
      const productRefs: Record<string, admin.firestore.DocumentReference> = {}

      for (const it of normalizedItems) {
        const productId = it.productId as string
        const pRef = db.collection('products').doc(productId)
        productRefs[productId] = pRef

        const pSnap = await tx.get(pRef)
        if (!pSnap.exists) {
          throw new functions.https.HttpsError('failed-precondition', 'Bad product')
        }

        productSnaps[productId] = pSnap
      }

      // 2️⃣ THEN ALL WRITES
      const timestamp = admin.firestore.FieldValue.serverTimestamp()

      tx.set(saleRef, {
        branchId: normalizedBranchId,
        storeId: normalizedBranchId,
        cashierId,
        total: totals?.total ?? 0,
        taxTotal: totals?.taxTotal ?? 0,
        payment: payment ?? null,
        customer: customer ?? null,
        items: normalizedItems,
        createdBy: context.auth?.uid ?? null,
        createdAt: timestamp,
      })

      for (const it of normalizedItems) {
        const productId = it.productId as string

        // saleItems row
        const itemId = db.collection('_').doc().id
        tx.set(saleItemsRef.doc(itemId), {
          saleId,
          productId,
          qty: it.qty,
          price: it.price,
          taxRate: it.taxRate,
          type: it.type,
          isService: it.isService === true,
          prepDate: it.prepDate ?? null,
          storeId: normalizedBranchId,
          createdAt: timestamp,
        })

        const isInventoryTracked = it.type !== 'service' && it.type !== 'made_to_order'
        if (isInventoryTracked) {
          const pRef = productRefs[productId]
          const pSnap = productSnaps[productId]
          const curr = Number(pSnap.get('stockCount') || 0)
          const next = curr - Math.abs(it.qty || 0)

          tx.update(pRef, { stockCount: next, updatedAt: timestamp })

          const ledgerId = db.collection('_').doc().id
          tx.set(db.collection('ledger').doc(ledgerId), {
            productId,
            qtyChange: -Math.abs(it.qty || 0),
            type: 'sale',
            refId: saleId,
            storeId: normalizedBranchId,
            createdAt: timestamp,
          })
        }
      }
    })

    return { ok: true, saleId }
  },
)

/** ============================================================================
 *  CALLABLE: logReceiptShare (staff)
 * ==========================================================================*/

const RECEIPT_CHANNELS = new Set(['email', 'sms', 'whatsapp'])
const RECEIPT_STATUSES = new Set(['attempt', 'failed', 'sent'])

const RECEIPT_SHARE_CHANNELS = new Set(['email', 'sms', 'whatsapp'])
const RECEIPT_SHARE_STATUSES = new Set(['success', 'failure'])

const REMINDER_CHANNELS = new Set(['email', 'telegram', 'whatsapp'])
const REMINDER_STATUSES = new Set(['attempt', 'failed', 'sent'])

export const logReceiptShare = functions.https.onCall(
  async (data: any, context: functions.https.CallableContext) => {
    assertStaffAccess(context)

    const storeId = typeof data?.storeId === 'string' ? data.storeId.trim() : ''
    const saleId = typeof data?.saleId === 'string' ? data.saleId.trim() : ''
    const channel = typeof data?.channel === 'string' ? data.channel.trim() : ''
    const status = typeof data?.status === 'string' ? data.status.trim() : ''

    if (!storeId || !saleId) {
      throw new functions.https.HttpsError('invalid-argument', 'storeId and saleId are required')
    }

    if (!RECEIPT_CHANNELS.has(channel)) {
      throw new functions.https.HttpsError('invalid-argument', 'Invalid channel')
    }

    if (!RECEIPT_STATUSES.has(status)) {
      throw new functions.https.HttpsError('invalid-argument', 'Invalid status')
    }

    const contactRaw = data?.contact
    const contact =
      contactRaw === null || contactRaw === undefined
        ? null
        : typeof contactRaw === 'string'
          ? contactRaw.trim() || null
          : (() => {
              throw new functions.https.HttpsError(
                'invalid-argument',
                'contact must be a string when provided',
              )
            })()

    const customerIdRaw = data?.customerId
    const customerId =
      customerIdRaw === null || customerIdRaw === undefined
        ? null
        : typeof customerIdRaw === 'string'
          ? customerIdRaw.trim() || null
          : (() => {
              throw new functions.https.HttpsError(
                'invalid-argument',
                'customerId must be a string when provided',
              )
            })()

    const customerNameRaw = data?.customerName
    const customerName =
      customerNameRaw === null || customerNameRaw === undefined
        ? null
        : typeof customerNameRaw === 'string'
          ? customerNameRaw.trim() || null
          : (() => {
              throw new functions.https.HttpsError(
                'invalid-argument',
                'customerName must be a string when provided',
              )
            })()

    const errorMessageRaw = data?.errorMessage
    const errorMessage =
      errorMessageRaw === null || errorMessageRaw === undefined
        ? null
        : typeof errorMessageRaw === 'string'
          ? errorMessageRaw.trim() || null
          : (() => {
              throw new functions.https.HttpsError(
                'invalid-argument',
                'errorMessage must be a string when provided',
              )
            })()

    const timestamp = admin.firestore.FieldValue.serverTimestamp()
    const payload: admin.firestore.DocumentData = {
      storeId,
      saleId,
      channel,
      status,
      contact,
      customerId,
      customerName,
      errorMessage,
      createdAt: timestamp,
      updatedAt: timestamp,
    }

    const ref = await db.collection('receiptShareLogs').add(payload)
    return { ok: true, shareId: ref.id }
  },
)

/** ============================================================================
 *  CALLABLE: logReceiptShareAttempt (staff)
 * ==========================================================================*/

function maskDestination(destination: string) {
  const trimmed = destination.trim()
  if (!trimmed) return null
  const last4 = trimmed.slice(-4)
  if (trimmed.length <= 4) return { masked: `****${last4}`, last4 }
  const mask = '*'.repeat(Math.max(0, trimmed.length - 4))
  return { masked: `${mask}${last4}`, last4 }
}

export const logReceiptShareAttempt = functions.https.onCall(
  async (data: any, context: functions.https.CallableContext) => {
    assertStaffAccess(context)

    const uid = context.auth!.uid
    const storeId = await resolveStaffStoreId(uid)

    const saleId = typeof data?.saleId === 'string' ? data.saleId.trim() : ''
    const receiptId = typeof data?.receiptId === 'string' ? data.receiptId.trim() : ''
    const channel = typeof data?.channel === 'string' ? data.channel.trim() : ''
    const status = typeof data?.status === 'string' ? data.status.trim() : ''
    const destination = typeof data?.destination === 'string' ? data.destination.trim() : ''

    if (!saleId && !receiptId) {
      throw new functions.https.HttpsError('invalid-argument', 'saleId or receiptId is required')
    }

    if (!RECEIPT_SHARE_CHANNELS.has(channel)) {
      throw new functions.https.HttpsError('invalid-argument', 'Invalid channel')
    }

    if (!RECEIPT_SHARE_STATUSES.has(status)) {
      throw new functions.https.HttpsError('invalid-argument', 'Invalid status')
    }

    if (!destination) {
      throw new functions.https.HttpsError('invalid-argument', 'destination is required')
    }

    const errorMessageRaw = data?.errorMessage
    const errorMessage =
      errorMessageRaw === null || errorMessageRaw === undefined
        ? null
        : typeof errorMessageRaw === 'string'
          ? errorMessageRaw.trim() || null
          : (() => {
              throw new functions.https.HttpsError(
                'invalid-argument',
                'errorMessage must be a string when provided',
              )
            })()

    const masked = maskDestination(destination)
    if (!masked) {
      throw new functions.https.HttpsError('invalid-argument', 'destination is required')
    }

    const timestamp = admin.firestore.FieldValue.serverTimestamp()
    const payload: admin.firestore.DocumentData = {
      storeId,
      saleId: saleId || null,
      receiptId: receiptId || null,
      channel,
      status,
      destinationMasked: masked.masked,
      destinationLast4: masked.last4,
      errorMessage,
      actorUid: uid,
      createdAt: timestamp,
      updatedAt: timestamp,
    }

    const ref = db
      .collection('stores')
      .doc(storeId)
      .collection('receiptShareAttempts')
      .doc()

    await ref.set(payload)
    return { ok: true, attemptId: ref.id }
  },
)

/** ============================================================================
 *  CALLABLE: logPaymentReminder (staff)
 * ==========================================================================*/

export const logPaymentReminder = functions.https.onCall(
  async (data: any, context: functions.https.CallableContext) => {
    assertStaffAccess(context)

    const storeId = typeof data?.storeId === 'string' ? data.storeId.trim() : ''
    const customerId = typeof data?.customerId === 'string' ? data.customerId.trim() : ''
    const channel = typeof data?.channel === 'string' ? data.channel.trim() : ''
    const status = typeof data?.status === 'string' ? data.status.trim() : ''

    if (!storeId || !customerId) {
      throw new functions.https.HttpsError('invalid-argument', 'storeId and customerId are required')
    }

    if (!REMINDER_CHANNELS.has(channel)) {
      throw new functions.https.HttpsError('invalid-argument', 'Invalid channel')
    }

    if (!REMINDER_STATUSES.has(status)) {
      throw new functions.https.HttpsError('invalid-argument', 'Invalid status')
    }

    const customerNameRaw = data?.customerName
    const customerName =
      customerNameRaw === null || customerNameRaw === undefined
        ? null
        : typeof customerNameRaw === 'string'
          ? customerNameRaw.trim() || null
          : (() => {
              throw new functions.https.HttpsError(
                'invalid-argument',
                'customerName must be a string when provided',
              )
            })()

    const templateIdRaw = data?.templateId
    const templateId =
      templateIdRaw === null || templateIdRaw === undefined
        ? null
        : typeof templateIdRaw === 'string'
          ? templateIdRaw.trim() || null
          : (() => {
              throw new functions.https.HttpsError(
                'invalid-argument',
                'templateId must be a string when provided',
              )
            })()

    const amountCentsRaw = data?.amountCents
    const amountCents =
      amountCentsRaw === null || amountCentsRaw === undefined
        ? null
        : Number.isFinite(Number(amountCentsRaw))
          ? Number(amountCentsRaw)
          : (() => {
              throw new functions.https.HttpsError(
                'invalid-argument',
                'amountCents must be a number when provided',
              )
            })()

    const dueDateRaw = data?.dueDate
    const dueDate = (() => {
      if (dueDateRaw === null || dueDateRaw === undefined) return null
      if (typeof dueDateRaw === 'string' || typeof dueDateRaw === 'number') {
        const parsed = new Date(dueDateRaw)
        if (Number.isNaN(parsed.getTime())) {
          throw new functions.https.HttpsError('invalid-argument', 'dueDate must be a valid date')
        }
        return admin.firestore.Timestamp.fromDate(parsed)
      }
      throw new functions.https.HttpsError(
        'invalid-argument',
        'dueDate must be a string or number when provided',
      )
    })()

    const timestamp = admin.firestore.FieldValue.serverTimestamp()
    const payload: admin.firestore.DocumentData = {
      storeId,
      customerId,
      customerName,
      templateId,
      channel,
      status,
      amountCents,
      dueDate,
      createdAt: timestamp,
      updatedAt: timestamp,
    }

    const ref = await db.collection('paymentReminderLogs').add(payload)
    return { ok: true, reminderId: ref.id }
  },
)
/** ============================================================================
 *  HUBTEL BULK MESSAGING
 * ==========================================================================*/

const HUBTEL_CLIENT_ID = defineString('HUBTEL_CLIENT_ID')
const HUBTEL_CLIENT_SECRET = defineString('HUBTEL_CLIENT_SECRET')
const HUBTEL_SENDER_ID = defineString('HUBTEL_SENDER_ID')

let hubtelConfigLogged = false
function getHubtelConfig() {
  const clientId = HUBTEL_CLIENT_ID.value()
  const clientSecret = HUBTEL_CLIENT_SECRET.value()
  const senderId = HUBTEL_SENDER_ID.value()

  if (!hubtelConfigLogged) {
    console.log('[hubtel] startup config', {
      hasClientId: !!clientId,
      hasClientSecret: !!clientSecret,
      hasSenderId: !!senderId,
    })
    hubtelConfigLogged = true
  }

  return { clientId, clientSecret, senderId }
}

function ensureHubtelConfig() {
  const config = getHubtelConfig()

  if (!config.clientId || !config.clientSecret) {
    console.error('[hubtel] Missing client id or client secret')
    throw new functions.https.HttpsError(
      'failed-precondition',
      'Hubtel is not configured. Please contact support.',
    )
  }

  if (!config.senderId) {
    throw new functions.https.HttpsError(
      'failed-precondition',
      'Hubtel sender ID is not configured.',
    )
  }

  return config
}

function formatSmsAddress(phone: string) {
  const trimmed = phone.trim()
  if (!trimmed) return trimmed
  const normalized = normalizePhoneE164(trimmed)
  return normalized ?? ''
}

async function sendHubtelMessage(options: {
  clientId: string
  clientSecret: string
  to: string
  from: string
  body: string
}) {
  const { clientId, clientSecret, to, from, body } = options
  const url = 'https://sms.hubtel.com/v1/messages/send'
  const auth = Buffer.from(`${clientId}:${clientSecret}`).toString('base64')
  const payload = {
    From: from,
    To: to,
    Content: body,
  }

  const response = await fetch(url, {
    method: 'POST',
    headers: {
      Authorization: `Basic ${auth}`,
      'Content-Type': 'application/json',
    },
    body: JSON.stringify(payload),
  })

  if (!response.ok) {
    const errorText = await response.text()
    throw new Error(`Hubtel error ${response.status}: ${errorText}`)
  }

  return response.json()
}

export const sendBulkMessage = functions.https.onCall(
  async (data: unknown, context: functions.https.CallableContext) => {
    assertOwnerAccess(context)

    const { storeId, message, recipients } = normalizeBulkMessagePayload(data as BulkMessagePayload)

    await verifyOwnerForStore(context.auth!.uid, storeId)

    const rateSnap = await db.collection('config').doc('hubtelRates').get()
    const legacyRateSnap = rateSnap.exists
      ? null
      : await db.collection('config').doc('twilioRates').get()
    const rateTable = normalizeSmsRateTable(rateSnap.data() ?? legacyRateSnap?.data())

    const getSmsRate = (group: string) => {
      const rate = rateTable.sms[group]?.perSegment
      if (typeof rate !== 'number' || !Number.isFinite(rate)) {
        throw new functions.https.HttpsError(
          'failed-precondition',
          `SMS rate missing for group ${group}.`,
        )
      }
      return rate
    }

    const segments = Math.ceil(message.length / SMS_SEGMENT_SIZE)

    const getRecipientCost = (recipient: BulkMessageRecipient) => {
      const group = resolveGroupFromPhone(
        recipient.phone,
        rateTable.dialCodeToGroup,
        rateTable.defaultGroup,
      )
      return segments * getSmsRate(group)
    }

    const creditCosts = recipients.map(recipient => getRecipientCost(recipient))
    const creditsRequired = creditCosts.reduce((total, cost) => total + cost, 0)
    const storeRef = db.collection('stores').doc(storeId)

    const config = ensureHubtelConfig()
    const from = config.senderId!

    // debit credits first
    await db.runTransaction(async transaction => {
      const storeSnap = await transaction.get(storeRef)
      if (!storeSnap.exists) {
        throw new functions.https.HttpsError(
          'not-found',
          'Store not found for this bulk messaging request.',
        )
      }

      const storeData = storeSnap.data() ?? {}
      const rawCredits = storeData.bulkMessagingCredits
      const currentCredits =
        typeof rawCredits === 'number' && Number.isFinite(rawCredits) ? rawCredits : 0

      if (currentCredits < creditsRequired) {
        throw new functions.https.HttpsError(
          'failed-precondition',
          'You do not have enough bulk messaging credits. Please buy more to continue.',
        )
      }

      transaction.update(storeRef, {
        bulkMessagingCredits: currentCredits - creditsRequired,
        updatedAt: admin.firestore.FieldValue.serverTimestamp(),
      })
    })

    const attempted = recipients.length
    const results = await Promise.allSettled(
      recipients.map(async recipient => {
        const to = formatSmsAddress(recipient.phone ?? '')
        if (!to) throw new Error('Missing recipient phone')

        await sendHubtelMessage({
          clientId: config.clientId,
          clientSecret: config.clientSecret,
          to,
          from,
          body: message,
        })

        return { phone: recipient.phone ?? '' }
      }),
    )

    const failures = results
      .map((result, index) => {
        if (result.status === 'fulfilled') return null
        const phone = recipients[index]?.phone ?? ''
        const errorMessage =
          result.reason instanceof Error
            ? result.reason.message
            : typeof result.reason === 'string'
              ? result.reason
              : 'Unknown error'
        return { phone, error: errorMessage, index }
      })
      .filter(Boolean) as { phone: string; error: string; index: number }[]

    const sent = attempted - failures.length

    // refund failed recipients
    const refundCredits = failures.reduce(
      (total, failure) => total + (creditCosts[failure.index] ?? 0),
      0,
    )

    if (refundCredits > 0) {
      await storeRef.update({
        bulkMessagingCredits: admin.firestore.FieldValue.increment(refundCredits),
        updatedAt: admin.firestore.FieldValue.serverTimestamp(),
      })
    }

    return {
      ok: true,
      attempted,
      sent,
      failures: failures.map(({ phone, error }) => ({ phone, error })),
    }
  },
)

/** ============================================================================
 *  PAYSTACK HELPERS
 * ==========================================================================*/

const PAYSTACK_BASE_URL = 'https://api.paystack.co'
const PAYSTACK_SECRET_KEY = defineString('PAYSTACK_SECRET_KEY')
const PAYSTACK_PUBLIC_KEY = defineString('PAYSTACK_PUBLIC_KEY')

// Legacy: was a single plan code for all checkouts. Kept for backwards compatibility.
const PAYSTACK_STANDARD_PLAN_CODE = defineString('PAYSTACK_STANDARD_PLAN_CODE')

// New: map frontend plan keys -> Paystack plan codes (optional).
const PAYSTACK_STARTER_MONTHLY_PLAN_CODE = defineString('PAYSTACK_STARTER_MONTHLY_PLAN_CODE')
const PAYSTACK_STARTER_YEARLY_PLAN_CODE = defineString('PAYSTACK_STARTER_YEARLY_PLAN_CODE')
const PAYSTACK_BUSINESS_YEARLY_PLAN_CODE = defineString('PAYSTACK_BUSINESS_YEARLY_PLAN_CODE')

const PAYSTACK_CURRENCY = defineString('PAYSTACK_CURRENCY')

type PaystackPlanKey = 'starter-monthly' | 'starter-yearly' | 'business-yearly' | string

// Fixed packages (GHS)
const BULK_CREDITS_PACKAGES: Record<string, { credits: number; amount: number }> = {
  '100': { credits: 100, amount: 50 },
  '500': { credits: 500, amount: 230 },
  '1000': { credits: 1000, amount: 430 },
}

const EXTRA_WORKSPACE_PRICING: Record<'monthly' | 'yearly', number> = {
  monthly: 50,
  yearly: 500,
}

let paystackConfigLogged = false
function getPaystackConfig() {
  const secret = PAYSTACK_SECRET_KEY.value()
  const publicKey = PAYSTACK_PUBLIC_KEY.value()
  const currency = PAYSTACK_CURRENCY.value() || 'GHS'

  const starterMonthly =
    PAYSTACK_STARTER_MONTHLY_PLAN_CODE.value() || PAYSTACK_STANDARD_PLAN_CODE.value()
  const starterYearly = PAYSTACK_STARTER_YEARLY_PLAN_CODE.value()
  const businessYearly = PAYSTACK_BUSINESS_YEARLY_PLAN_CODE.value()

  if (!paystackConfigLogged) {
    console.log('[paystack] startup config', {
      hasSecret: !!secret,
      hasPublicKey: !!publicKey,
      currency,
      hasStarterMonthlyPlan: !!starterMonthly,
      hasStarterYearlyPlan: !!starterYearly,
      hasBusinessYearlyPlan: !!businessYearly,
    })
    paystackConfigLogged = true
  }

  return {
    secret,
    publicKey,
    currency,
    plans: {
      'starter-monthly': starterMonthly,
      'starter-yearly': starterYearly,
      'business-yearly': businessYearly,
    } as Record<string, string | undefined>,
  }
}

function ensurePaystackConfig() {
  const config = getPaystackConfig()
  if (!config.secret) {
    console.error('[paystack] Missing PAYSTACK_SECRET_KEY env')
    throw new functions.https.HttpsError(
      'failed-precondition',
      'Paystack is not configured. Please contact support.',
    )
  }
  return config
}

function toMinorUnits(amount: number) {
  return Math.round(Math.abs(amount) * 100)
}

function resolvePlanKey(raw: unknown): string | null {
  if (typeof raw !== 'string') return null
  const trimmed = raw.trim()
  return trimmed ? trimmed : null
}

function resolveBulkCreditsPackage(raw: unknown): string | null {
  if (typeof raw === 'number' && Number.isFinite(raw)) {
    const key = String(raw)
    return BULK_CREDITS_PACKAGES[key] ? key : null
  }
  if (typeof raw !== 'string') return null
  const trimmed = raw.trim()
  if (!trimmed) return null
  return BULK_CREDITS_PACKAGES[trimmed] ? trimmed : null
}

function resolveWorkspaceAddonInterval(raw: unknown): 'monthly' | 'yearly' | null {
  if (typeof raw !== 'string') return null
  const trimmed = raw.trim().toLowerCase()
  if (trimmed === 'monthly' || trimmed === 'yearly') return trimmed
  return null
}

function resolvePlanMonths(planKey: string | null): number {
  if (!planKey) return 1
  const lower = planKey.toLowerCase()
  if (lower.includes('year')) return 12
  if (lower.includes('annual')) return 12
  if (lower.includes('month')) return 1
  return 1
}

function addMonths(base: Date, months: number) {
  const d = new Date(base.getTime())
  const day = d.getDate()
  d.setMonth(d.getMonth() + months)
  if (d.getDate() < day) d.setDate(0)
  return d
}

function resolvePaystackPlanCode(
  planKey: PaystackPlanKey | null,
  config: ReturnType<typeof getPaystackConfig>,
) {
  if (!planKey) return undefined
  const key = String(planKey).toLowerCase()
  return config.plans[key]
}

function resolveWorkspaceLimit(planKey: string | null) {
  if (!planKey) return DEFAULT_WORKSPACE_LIMIT
  const normalized = planKey.toLowerCase()
  if (normalized.includes('business') || normalized.includes('multi')) {
    return BUSINESS_WORKSPACE_LIMIT
  }
  return DEFAULT_WORKSPACE_LIMIT
}

async function getWorkspaceUsageAndLimit(uid: string) {
  const snapshot = await db.collection('teamMembers').where('uid', '==', uid).get()
  const storeIds = new Set<string>()
  const ownerStoreIds: string[] = []

  snapshot.forEach(doc => {
    const data = doc.data() ?? {}
    const storeId =
      typeof data.storeId === 'string' ? (data.storeId as string).trim() : ''
    if (!storeId) return

    storeIds.add(storeId)
    if (data.role === 'owner') {
      ownerStoreIds.push(storeId)
    }
  })

  if (ownerStoreIds.length === 0) {
    return { count: storeIds.size, limit: DEFAULT_WORKSPACE_LIMIT }
  }

  const storeSnapshots = await Promise.all(
    ownerStoreIds.map(storeId => db.collection('stores').doc(storeId).get()),
  )

  const limits = storeSnapshots.map(snapshot => {
    if (!snapshot.exists) return DEFAULT_WORKSPACE_LIMIT
    const billing = (snapshot.data()?.billing ?? {}) as Record<string, unknown>
    const planKey = typeof billing.planKey === 'string' ? billing.planKey : null
    const workspaceLimitRaw = billing.workspaceLimit
    const workspaceLimit =
      typeof workspaceLimitRaw === 'number' && Number.isFinite(workspaceLimitRaw)
        ? workspaceLimitRaw
        : null
    return workspaceLimit ?? resolveWorkspaceLimit(planKey)
  })

  const limit = Math.max(DEFAULT_WORKSPACE_LIMIT, ...limits)
  return { count: storeIds.size, limit }
}

/** ============================================================================
 *  CALLABLE: createPaystackCheckout (subscription)
 * ==========================================================================*/

export const createPaystackCheckout = functions.https.onCall(
  async (data: unknown, context: functions.https.CallableContext) => {
    assertOwnerAccess(context)
    const paystackConfig = ensurePaystackConfig()

    const uid = context.auth!.uid
    const token = context.auth!.token as Record<string, unknown>
    const tokenEmail = typeof token.email === 'string' ? (token.email as string) : null

    const payload = (data ?? {}) as CreateCheckoutPayload
    const requestedStoreId =
      typeof payload.storeId === 'string' ? (payload.storeId as string).trim() : ''

    const memberData = ((await findFirstMembership(db, uid))?.data ?? {}) as Record<string, unknown>

    let resolvedStoreId = ''
    if (requestedStoreId) {
      resolvedStoreId = requestedStoreId
    } else if (typeof memberData.storeId === 'string' && memberData.storeId.trim() !== '') {
      resolvedStoreId = memberData.storeId
    } else {
      resolvedStoreId = uid
    }

    const storeId = resolvedStoreId
    const storeRef = db.collection('stores').doc(storeId)
    const storeSnap = await storeRef.get()
    const storeData = (storeSnap.data() ?? {}) as any
    const billing = (storeData.billing || {}) as any

    const emailInput =
      typeof payload.email === 'string' ? (payload.email as string).trim().toLowerCase() : ''
    const email = emailInput || tokenEmail || storeData.ownerEmail || null

    if (!email) {
      throw new functions.https.HttpsError(
        'invalid-argument',
        'Missing owner email. Please sign in again.',
      )
    }

    const planKey =
      resolvePlanKey(payload.plan) ||
      resolvePlanKey(payload.planId) ||
      resolvePlanKey((payload as any).planKey) ||
      'starter-monthly'

    const amountInput = Number((payload as any).amount)
    const amountGhs =
      Number.isFinite(amountInput) && amountInput > 0
        ? amountInput
        : planKey.toLowerCase().includes('year')
          ? 1100
          : 100

    const amountMinorUnits = toMinorUnits(amountGhs)
    const reference = `${storeId}_${Date.now()}`

    const callbackUrl =
      typeof payload.redirectUrl === 'string'
        ? (payload.redirectUrl as string)
        : typeof payload.returnUrl === 'string'
          ? (payload.returnUrl as string)
          : undefined

    const metadataIn =
      payload.metadata && typeof payload.metadata === 'object'
        ? (payload.metadata as Record<string, any>)
        : {}

    // ✅ UPDATED: only attach callback_url if it's provided
    const body: any = {
      email,
      amount: amountMinorUnits,
      currency: paystackConfig.currency,
      reference,
      metadata: {
        storeId,
        userId: uid,
        planKey,
        ...metadataIn,
      },
    }

    if (callbackUrl) {
      body.callback_url = callbackUrl
    }

    const planCode = resolvePaystackPlanCode(planKey, paystackConfig)
    if (planCode) body.plan = planCode

    let responseJson: any
    try {
      const response = await fetch(`${PAYSTACK_BASE_URL}/transaction/initialize`, {
        method: 'POST',
        headers: {
          Authorization: `Bearer ${paystackConfig.secret}`,
          'Content-Type': 'application/json',
        },
        body: JSON.stringify(body),
      })

      responseJson = await response.json()
      if (!response.ok || !responseJson.status) {
        console.error('[paystack] initialize failed', responseJson)
        throw new functions.https.HttpsError(
          'unknown',
          'Unable to start checkout with Paystack.',
        )
      }
    } catch (error) {
      console.error('[paystack] initialize error', error)
      throw new functions.https.HttpsError(
        'unknown',
        'Unable to start checkout with Paystack.',
      )
    }

    const authUrl =
      responseJson.data && typeof responseJson.data.authorization_url === 'string'
        ? responseJson.data.authorization_url
        : null

    if (!authUrl) {
      throw new functions.https.HttpsError(
        'unknown',
        'Paystack did not return a valid authorization URL.',
      )
    }

    const timestamp = admin.firestore.FieldValue.serverTimestamp()

    await storeRef.set(
      {
        billing: {
          ...(billing || {}),
          provider: 'paystack',
          planKey,
          status:
            typeof billing.status === 'string' && billing.status === 'active'
              ? billing.status
              : 'pending',
          currency: paystackConfig.currency,
          lastCheckoutUrl: authUrl,
          lastCheckoutAt: timestamp,
          lastChargeReference: reference,
        },
        paymentProvider: 'paystack',
        paymentStatus: 'pending',
        contractStatus: 'pending',
      },
      { merge: true },
    )

    await db.collection('subscriptions').doc(storeId).set(
      {
        provider: 'paystack',
        status: 'pending',
        plan: planKey,
        reference,
        amount: amountGhs,
        currency: paystackConfig.currency,
        email,
        lastCheckoutUrl: authUrl,
        lastCheckoutAt: timestamp,
        createdAt: timestamp,
        createdBy: uid,
      },
      { merge: true },
    )

    return {
      ok: true,
      authorizationUrl: authUrl,
      reference,
      publicKey: paystackConfig.publicKey || null,
    }
  },
)

// Alias so frontend name still works
export const createCheckout = createPaystackCheckout


/** ============================================================================
 *  CALLABLE: createBulkCreditsCheckout (bulk messaging credits)
 * ==========================================================================*/

export const createBulkCreditsCheckout = functions.https.onCall(
  async (data: unknown, context: functions.https.CallableContext) => {
    assertOwnerAccess(context)
    const paystackConfig = ensurePaystackConfig()

    const payload = (data ?? {}) as BulkCreditsCheckoutPayload

    const storeId =
      typeof payload.storeId === 'string' ? payload.storeId.trim() : ''
    if (!storeId) {
      throw new functions.https.HttpsError('invalid-argument', 'storeId is required.')
    }

    await verifyOwnerForStore(context.auth!.uid, storeId)

    const packageKey = resolveBulkCreditsPackage(payload.package)
    if (!packageKey) {
      throw new functions.https.HttpsError(
        'invalid-argument',
        'Invalid bulk credits package.',
      )
    }

    const pkg = BULK_CREDITS_PACKAGES[packageKey]

    const storeSnap = await db.collection('stores').doc(storeId).get()
    const storeData = (storeSnap.data() ?? {}) as Record<string, unknown>

    const token = context.auth!.token as Record<string, unknown>
    const tokenEmail = typeof token.email === 'string' ? (token.email as string) : null

    const email =
      tokenEmail ||
      (typeof storeData.ownerEmail === 'string' ? (storeData.ownerEmail as string) : null)

    if (!email) {
      throw new functions.https.HttpsError(
        'invalid-argument',
        'Missing owner email. Please sign in again.',
      )
    }

    const reference = `${storeId}_bulk_credits_${Date.now()}`

    const callbackUrl =
      typeof (payload as any).redirectUrl === 'string'
        ? String((payload as any).redirectUrl)
        : typeof (payload as any).returnUrl === 'string'
          ? String((payload as any).returnUrl)
          : undefined

    const extraMetadata =
      payload.metadata && typeof payload.metadata === 'object'
        ? (payload.metadata as Record<string, any>)
        : {}

    const body: any = {
      email,
      amount: toMinorUnits(pkg.amount),
      currency: paystackConfig.currency,
      reference,
      metadata: {
        storeId,
        userId: context.auth!.uid,
        kind: 'bulk_credits',
        package: packageKey,
        credits: pkg.credits,
        ...extraMetadata,
      },
    }

    // Only attach callback_url if provided
    if (callbackUrl) {
      body.callback_url = callbackUrl
    }

    // Optional: store a pending record for debugging + later idempotency
    const ts = admin.firestore.FieldValue.serverTimestamp()
    await db.collection('bulkCreditsPurchases').doc(reference).set(
      {
        storeId,
        userId: context.auth!.uid,
        email,
        package: packageKey,
        credits: pkg.credits,
        amount: pkg.amount,
        currency: paystackConfig.currency,
        status: 'pending',
        createdAt: ts,
        updatedAt: ts,
      },
      { merge: true },
    )

    let responseJson: any
    try {
      const response = await fetch(`${PAYSTACK_BASE_URL}/transaction/initialize`, {
        method: 'POST',
        headers: {
          Authorization: `Bearer ${paystackConfig.secret}`,
          'Content-Type': 'application/json',
        },
        body: JSON.stringify(body),
      })

      responseJson = await response.json()
      if (!response.ok || !responseJson.status) {
        console.error('[paystack] bulk credits initialize failed', responseJson)
        throw new functions.https.HttpsError(
          'unknown',
          'Unable to start checkout with Paystack.',
        )
      }
    } catch (error) {
      console.error('[paystack] bulk credits initialize error', error)
      throw new functions.https.HttpsError(
        'unknown',
        'Unable to start checkout with Paystack.',
      )
    }

    const authUrl =
      responseJson.data && typeof responseJson.data.authorization_url === 'string'
        ? responseJson.data.authorization_url
        : null

    if (!authUrl) {
      throw new functions.https.HttpsError(
        'unknown',
        'Paystack did not return a valid authorization URL.',
      )
    }

    // Save checkout url for debugging
    await db.collection('bulkCreditsPurchases').doc(reference).set(
      {
        checkoutUrl: authUrl,
        updatedAt: admin.firestore.FieldValue.serverTimestamp(),
      },
      { merge: true },
    )

    return {
      ok: true,
      authorizationUrl: authUrl,
      reference,
      package: packageKey,
      credits: pkg.credits,
    }
  },
)


/** ============================================================================
 *  CALLABLE: createExtraWorkspaceCheckout (extra workspace add-on)
 * ==========================================================================*/

export const createExtraWorkspaceCheckout = functions.https.onCall(
  async (data: unknown, context: functions.https.CallableContext) => {
    assertOwnerAccess(context)
    const paystackConfig = ensurePaystackConfig()

    const payload = (data ?? {}) as ExtraWorkspaceCheckoutPayload

    const storeId =
      typeof payload.storeId === 'string' ? payload.storeId.trim() : ''
    if (!storeId) {
      throw new functions.https.HttpsError('invalid-argument', 'storeId is required.')
    }

    await verifyOwnerForStore(context.auth!.uid, storeId)

    const interval = resolveWorkspaceAddonInterval(payload.interval) || null
    if (!interval) {
      throw new functions.https.HttpsError(
        'invalid-argument',
        'interval must be monthly or yearly.',
      )
    }

    const addRaw = payload.add
    const add =
      typeof addRaw === 'number' && Number.isFinite(addRaw) && addRaw > 0
        ? Math.floor(addRaw)
        : 1

    const amount = EXTRA_WORKSPACE_PRICING[interval] * add

    const storeSnap = await db.collection('stores').doc(storeId).get()
    const storeData = (storeSnap.data() ?? {}) as Record<string, unknown>

    const token = context.auth!.token as Record<string, unknown>
    const tokenEmail = typeof token.email === 'string' ? (token.email as string) : null

    const email =
      tokenEmail ||
      (typeof storeData.ownerEmail === 'string' ? (storeData.ownerEmail as string) : null)

    if (!email) {
      throw new functions.https.HttpsError(
        'invalid-argument',
        'Missing owner email. Please sign in again.',
      )
    }

    const reference = `${storeId}_workspace_addon_${Date.now()}`

    const callbackUrl =
      typeof (payload as any).redirectUrl === 'string'
        ? String((payload as any).redirectUrl)
        : typeof (payload as any).returnUrl === 'string'
          ? String((payload as any).returnUrl)
          : undefined

    const extraMetadata =
      payload.metadata && typeof payload.metadata === 'object'
        ? (payload.metadata as Record<string, any>)
        : {}

    const body: any = {
      email,
      amount: toMinorUnits(amount),
      currency: paystackConfig.currency,
      reference,
      metadata: {
        storeId,
        userId: context.auth!.uid,
<<<<<<< HEAD
        type: 'workspace_addon',
        workspaceDelta: add,
=======
        kind: 'workspace_addon',
        add,
>>>>>>> c807b756
        interval,
        ...extraMetadata,
      },
    }

    if (callbackUrl) {
      body.callback_url = callbackUrl
    }

    let responseJson: any
    try {
      const response = await fetch(`${PAYSTACK_BASE_URL}/transaction/initialize`, {
        method: 'POST',
        headers: {
          Authorization: `Bearer ${paystackConfig.secret}`,
          'Content-Type': 'application/json',
        },
        body: JSON.stringify(body),
      })

      responseJson = await response.json()
      if (!response.ok || !responseJson.status) {
        console.error('[paystack] workspace addon initialize failed', responseJson)
        throw new functions.https.HttpsError(
          'unknown',
          'Unable to start checkout with Paystack.',
        )
      }
    } catch (error) {
      console.error('[paystack] workspace addon initialize error', error)
      throw new functions.https.HttpsError(
        'unknown',
        'Unable to start checkout with Paystack.',
      )
    }

    const authUrl =
      responseJson.data && typeof responseJson.data.authorization_url === 'string'
        ? responseJson.data.authorization_url
        : null

    if (!authUrl) {
      throw new functions.https.HttpsError(
        'unknown',
        'Paystack did not return a valid authorization URL.',
      )
    }

    return {
      ok: true,
      authorizationUrl: authUrl,
      reference,
      interval,
      add,
      amount,
    }
  },
)


/** ============================================================================
 *  HTTP: handlePaystackWebhook
 * ==========================================================================*/

export const handlePaystackWebhook = functions.https.onRequest(async (req, res) => {
  if (req.method !== 'POST') {
    res.status(405).send('Method Not Allowed')
    return
  }

  const paystackConfig = getPaystackConfig()
  const paystackSecret = paystackConfig.secret

  if (!paystackSecret) {
    console.error('[paystack] Missing PAYSTACK_SECRET_KEY for webhook')
    res.status(500).send('PAYSTACK_SECRET_KEY_NOT_CONFIGURED')
    return
  }

  const signature = req.headers['x-paystack-signature'] as string | undefined
  if (!signature) {
    res.status(401).send('Missing signature')
    return
  }

  const rawBody = (req as any).rawBody as Buffer
  const hash = crypto.createHmac('sha512', paystackSecret).update(rawBody).digest('hex')

  if (hash !== signature) {
    console.error('[paystack] Signature mismatch')
    res.status(401).send('Invalid signature')
    return
  }

  const event = req.body as any
  const eventName = event && event.event

  try {
    if (eventName === 'charge.success') {
      const data = event.data || {}
      const metadata = data.metadata || {}
      const reference = typeof data.reference === 'string' ? data.reference : null

      const storeId = typeof metadata.storeId === 'string' ? metadata.storeId.trim() : ''
      const kind = typeof metadata.kind === 'string' ? metadata.kind.trim() : null
      const metadataType = typeof metadata.type === 'string' ? metadata.type.trim() : null

      // ✅ EXTRA WORKSPACE ADD-ON
      if (kind === 'workspace_addon' || metadataType === 'workspace_addon') {
        if (!storeId) {
          console.warn('[paystack] workspace_addon missing storeId in metadata')
          res.status(200).send('ok')
          return
        }

        const addRaw = metadata.workspaceDelta ?? metadata.add
        const add =
          typeof addRaw === 'number' && Number.isFinite(addRaw)
            ? Math.floor(addRaw)
            : Number(addRaw)

        if (!Number.isFinite(add) || add <= 0) {
          console.warn('[paystack] workspace_addon missing/invalid add in metadata', metadata)
          res.status(200).send('ok')
          return
        }

        const eventId = reference || `${storeId}_workspace_addon_${Date.now()}`
        const eventRef = db.collection('billingEvents').doc(eventId)
        const storeRef = db.collection('stores').doc(storeId)
        const timestamp = admin.firestore.FieldValue.serverTimestamp()

        await db.runTransaction(async tx => {
          const existing = await tx.get(eventRef)
          if (existing.exists) return

          const storeSnap = await tx.get(storeRef)
          const storeData = (storeSnap.data() ?? {}) as Record<string, any>
          const billing = (storeData.billing ?? {}) as Record<string, any>
          const planKey = typeof billing.planKey === 'string' ? billing.planKey : null
          const workspaceLimitRaw = billing.workspaceLimit
          const currentLimit =
            typeof workspaceLimitRaw === 'number' && Number.isFinite(workspaceLimitRaw)
              ? workspaceLimitRaw
              : resolveWorkspaceLimit(planKey)

          tx.set(eventRef, {
            type: 'workspace_addon',
            storeId,
            workspaceDelta: add,
            reference: reference || null,
            amount: typeof data.amount === 'number' ? data.amount / 100 : null,
            currency: typeof data.currency === 'string' ? data.currency : paystackConfig.currency,
            interval: typeof metadata.interval === 'string' ? metadata.interval : null,
            createdAt: timestamp,
          })

          tx.set(
            storeRef,
            {
              'billing.workspaceLimit': currentLimit + add,
              'billing.addons.extraWorkspaces': admin.firestore.FieldValue.increment(add),
              'billing.lastAddonRef': reference || null,
              'billing.updatedAt': timestamp,
              updatedAt: timestamp,
            },
            { merge: true },
          )
        })

        res.status(200).send('ok')
        return
      }

      // ✅ EXTRA WORKSPACE ADD-ON
      if (kind === 'workspace_addon') {
        if (!storeId) {
          console.warn('[paystack] workspace_addon missing storeId in metadata')
          res.status(200).send('ok')
          return
        }

        const addRaw = metadata.add
        const add =
          typeof addRaw === 'number' && Number.isFinite(addRaw)
            ? Math.floor(addRaw)
            : Number(addRaw)

        if (!Number.isFinite(add) || add <= 0) {
          console.warn('[paystack] workspace_addon missing/invalid add in metadata', metadata)
          res.status(200).send('ok')
          return
        }

        const eventId = reference || `${storeId}_workspace_addon_${Date.now()}`
        const eventRef = db.collection('paystackEvents').doc(eventId)
        const storeRef = db.collection('stores').doc(storeId)
        const timestamp = admin.firestore.FieldValue.serverTimestamp()

        await db.runTransaction(async tx => {
          const existing = await tx.get(eventRef)
          if (existing.exists) return

          const storeSnap = await tx.get(storeRef)
          const storeData = (storeSnap.data() ?? {}) as Record<string, any>
          const billing = (storeData.billing ?? {}) as Record<string, any>
          const planKey = typeof billing.planKey === 'string' ? billing.planKey : null
          const workspaceLimitRaw = billing.workspaceLimit
          const currentLimit =
            typeof workspaceLimitRaw === 'number' && Number.isFinite(workspaceLimitRaw)
              ? workspaceLimitRaw
              : resolveWorkspaceLimit(planKey)

          tx.set(eventRef, {
            kind: 'workspace_addon',
            storeId,
            add,
            reference: reference || null,
            createdAt: timestamp,
          })

          tx.set(
            storeRef,
            {
              'billing.workspaceLimit': currentLimit + add,
              updatedAt: timestamp,
            },
            { merge: true },
          )
        })

        res.status(200).send('ok')
        return
      }

      // ✅ BULK CREDITS FLOW
      if (kind === 'bulk_credits') {
        if (!storeId) {
          console.warn('[paystack] bulk_credits missing storeId in metadata')
          res.status(200).send('ok')
          return
        }

        const creditsRaw = metadata.credits
        const credits =
          typeof creditsRaw === 'number' && Number.isFinite(creditsRaw) ? creditsRaw : Number(creditsRaw)

        if (!Number.isFinite(credits) || credits <= 0) {
          console.warn('[paystack] bulk_credits missing/invalid credits in metadata', metadata)
          res.status(200).send('ok')
          return
        }

        // idempotency (avoid double credit)
        const eventId = reference || `${storeId}_bulk_${Date.now()}`
        const eventRef = db.collection('paystackEvents').doc(eventId)
        const storeRef = db.collection('stores').doc(storeId)

        await db.runTransaction(async tx => {
          const existing = await tx.get(eventRef)
          if (existing.exists) return

          tx.set(eventRef, {
            kind: 'bulk_credits',
            storeId,
            credits,
            reference: reference || null,
            createdAt: admin.firestore.FieldValue.serverTimestamp(),
          })

          tx.set(
            storeRef,
            {
              bulkMessagingCredits: admin.firestore.FieldValue.increment(credits),
              updatedAt: admin.firestore.FieldValue.serverTimestamp(),
            },
            { merge: true },
          )
        })


        res.status(200).send('ok')
        return
      }

      // ✅ SUBSCRIPTION FLOW (existing)
      if (!storeId) {
        console.warn('[paystack] charge.success missing storeId in metadata')
        res.status(200).send('ok')
        return
      }

      const storeRef = db.collection('stores').doc(storeId)
      const timestamp = admin.firestore.FieldValue.serverTimestamp()

      const customer = data.customer || {}
      const subscription = data.subscription || {}
      const plan = data.plan || {}

      await storeRef.set(
        {
          billing: {
            provider: 'paystack',
            planKey:
              resolvePlanKey(metadata.planKey) ||
              resolvePlanKey(metadata.plan) ||
              resolvePlanKey(metadata.planId) ||
              'starter-monthly',
            status: 'active',
            currency: paystackConfig.currency,
            paystackCustomerCode: customer.customer_code || null,
            paystackSubscriptionCode: subscription.subscription_code || null,
            paystackPlanCode:
              (plan && typeof plan.plan_code === 'string' && plan.plan_code) ||
              resolvePaystackPlanCode(
                resolvePlanKey(metadata.planKey) ||
                  resolvePlanKey(metadata.plan) ||
                  resolvePlanKey(metadata.planId),
                paystackConfig,
              ) ||
              null,
            currentPeriodStart: admin.firestore.Timestamp.fromDate(
              new Date(typeof data.paid_at === 'string' ? data.paid_at : Date.now()),
            ),
            currentPeriodEnd: admin.firestore.Timestamp.fromDate(
              addMonths(
                new Date(typeof data.paid_at === 'string' ? data.paid_at : Date.now()),
                resolvePlanMonths(
                  resolvePlanKey(metadata.planKey) ||
                    resolvePlanKey(metadata.plan) ||
                    resolvePlanKey(metadata.planId),
                ),
              ),
            ),
            lastPaymentAt: admin.firestore.Timestamp.fromDate(
              new Date(typeof data.paid_at === 'string' ? data.paid_at : Date.now()),
            ),
            lastEventAt: timestamp,
            lastChargeReference: data.reference || null,
            amountPaid: typeof data.amount === 'number' ? data.amount / 100 : null,
          },
          paymentStatus: 'active',
          contractStatus: 'active',
          contractEnd: admin.firestore.Timestamp.fromDate(
            addMonths(
              new Date(typeof data.paid_at === 'string' ? data.paid_at : Date.now()),
              resolvePlanMonths(
                resolvePlanKey(metadata.planKey) ||
                  resolvePlanKey(metadata.plan) ||
                  resolvePlanKey(metadata.planId),
              ),
            ),
          ),
        },
        { merge: true },
      )

      await db.collection('subscriptions').doc(storeId).set(
        {
          provider: 'paystack',
          status: 'active',
          plan:
            resolvePlanKey(metadata.planKey) ||
            resolvePlanKey(metadata.plan) ||
            resolvePlanKey(metadata.planId) ||
            'starter-monthly',
          reference: data.reference || null,
          amount: typeof data.amount === 'number' ? data.amount / 100 : null,
          currency: paystackConfig.currency,
          currentPeriodStart: admin.firestore.Timestamp.fromDate(
            new Date(typeof data.paid_at === 'string' ? data.paid_at : Date.now()),
          ),
          currentPeriodEnd: admin.firestore.Timestamp.fromDate(
            addMonths(
              new Date(typeof data.paid_at === 'string' ? data.paid_at : Date.now()),
              resolvePlanMonths(
                resolvePlanKey(metadata.planKey) ||
                  resolvePlanKey(metadata.plan) ||
                  resolvePlanKey(metadata.planId),
              ),
            ),
          ),
          lastPaymentAt: admin.firestore.Timestamp.fromDate(
            new Date(typeof data.paid_at === 'string' ? data.paid_at : Date.now()),
          ),
          updatedAt: timestamp,
          lastEvent: eventName,
        },
        { merge: true },
      )
    }

    res.status(200).send('ok')
  } catch (error) {
    console.error('[paystack] webhook handling error', error)
    res.status(500).send('error')
  }
})<|MERGE_RESOLUTION|>--- conflicted
+++ resolved
@@ -2389,13 +2389,8 @@
       metadata: {
         storeId,
         userId: context.auth!.uid,
-<<<<<<< HEAD
-        type: 'workspace_addon',
-        workspaceDelta: add,
-=======
         kind: 'workspace_addon',
         add,
->>>>>>> c807b756
         interval,
         ...extraMetadata,
       },
