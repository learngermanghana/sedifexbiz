--- conflicted
+++ resolved
@@ -49,22 +49,6 @@
   services: number
 }
 
-<<<<<<< HEAD
-type AdvisorInsights = string[]
-
-type AdvisorContextData = {
-  storeId: string
-  workspace: Record<string, unknown> | null
-  store: ReturnType<typeof pickStoreData>
-  userContext: Record<string, unknown> | null
-  salesSummary: SalesSummary | { error?: unknown }
-  recentCloseouts: CloseoutPreview[] | unknown
-  productCounts: ProductCounts | { error?: unknown }
-  insights: AdvisorInsights
-}
-
-=======
->>>>>>> ad1784ad
 function coerceStoreId(data: AdvisorRequest, context: functions.https.CallableContext) {
   const explicitStoreId =
     typeof data.storeId === 'string' && data.storeId.trim() ? data.storeId.trim() : null
@@ -278,11 +262,7 @@
   }
 }
 
-<<<<<<< HEAD
-async function buildContext(storeId: string, userContext: Record<string, unknown> | null): Promise<AdvisorContextData> {
-=======
 async function buildContext(storeId: string, userContext: Record<string, unknown> | null) {
->>>>>>> ad1784ad
   const [workspaceSnap, storeSnap, salesSummary, closeouts, productCounts] = await Promise.all([
     defaultDb.collection('workspaces').doc(storeId).get(),
     defaultDb.collection('stores').doc(storeId).get(),
@@ -302,10 +282,6 @@
     salesSummary,
     recentCloseouts: Array.isArray(closeouts) ? closeouts : closeouts?.error,
     productCounts,
-<<<<<<< HEAD
-    insights: [],
-=======
->>>>>>> ad1784ad
   }
 }
 
