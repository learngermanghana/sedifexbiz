--- conflicted
+++ resolved
@@ -6,18 +6,10 @@
     "node": "20"
   },
   "scripts": {
-<<<<<<< HEAD
+
     "build": "tsc",
     "test": "npm run build && node ./test/resolveStoreAccess.test.js && node ./test/updateStoreProfile.test.js && node ./test/manageStaffAccount.test.js"
-=======
-    "build": "tsc && node ./scripts/postbuild.js",
-    "serve": "firebase emulators:start --only functions",
-    "deploy": "npm run build && firebase deploy --only functions",
-    "test": "npm run build && node ./test/resolveStoreAccess.test.js && node ./test/dailySummaries.test.js && node ./test/callablesLogging.test.js && node ./test/updateStoreProfile.test.js && node ./test/revokeStaffAccess.test.js && node ./test/nightlyDataHygiene.test.js",
-    "backfill-store": "ts-node ./scripts/backfillStoreIds.ts",
-    "migrate-missing-members": "ts-node ./scripts/migrateMissingMemberships.ts",
-    "deploy:backend": "npm run build && gcloud run deploy sedifex-backend --source . --region us-central1"
->>>>>>> 89704bc0
+
   },
   "dependencies": {
     "firebase-admin": "^12.5.0",
