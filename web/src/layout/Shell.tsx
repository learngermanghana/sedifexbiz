--- conflicted
+++ resolved
@@ -107,11 +107,10 @@
     return null
   }, [isOnline, isReachable, queue.lastError, queue.pending, queue.status])
 
-<<<<<<< HEAD
+
   const workspaceStatus = 'Workspace ready'
 
-=======
->>>>>>> ce5a8b44
+
   return (
     <div className="shell">
       <header className="shell__header">
@@ -135,14 +134,13 @@
           </nav>
 
           <div className="shell__controls">
-<<<<<<< HEAD
+
             <div className="shell__store-switcher" role="status" aria-live="polite">
               <span className="shell__store-label">Workspace</span>
               <span className="shell__store-select" data-readonly>{workspaceStatus}</span>
             </div>
 
-=======
->>>>>>> ce5a8b44
+
             {banner && (
               <div
                 className="shell__status-badge"
@@ -170,11 +168,9 @@
                 Sign out
               </button>
             </div>
-<<<<<<< HEAD
+
             </div>
-=======
-          </div>
->>>>>>> ce5a8b44
+
         </div>
       </header>
 
