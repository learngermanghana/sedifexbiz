--- conflicted
+++ resolved
@@ -49,33 +49,10 @@
     })
   })
 
-<<<<<<< HEAD
   it('renders the workspace status', () => {
     renderShell()
 
     expect(screen.getByText('Workspace ready')).toBeInTheDocument()
-=======
-  it('shows the user email and navigation links', () => {
-    renderShell()
 
-    expect(screen.getByText('owner@example.com')).toBeInTheDocument()
-    expect(screen.getByRole('link', { name: /dashboard/i })).toBeInTheDocument()
-    expect(screen.getByRole('link', { name: /products/i })).toBeInTheDocument()
-  })
-
-  it('renders connectivity status when available', () => {
-    mockUseConnectivityStatus.mockReturnValue({
-      isOnline: true,
-      isReachable: true,
-      isChecking: false,
-      lastHeartbeatAt: null,
-      heartbeatError: null,
-      queue: { status: 'processing', pending: 2, lastError: null, updatedAt: null },
-    })
-
-    renderShell()
-
-    expect(screen.getByTitle(/syncing 2 queued requests/i)).toBeInTheDocument()
->>>>>>> ce5a8b44
   })
 })