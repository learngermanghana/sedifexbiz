<<<<<<< HEAD
import { supabaseEnv } from '../config/supabaseEnv'
=======
import { firebaseEnv } from '../config/firebaseEnv'
>>>>>>> e592fddb
import { supabase } from '../supabaseClient'

const FUNCTIONS_BASE_URL = supabaseEnv.functionsUrl

const SYNC_TAG = 'sync-pending-requests'

export type QueueRequestType = 'sale' | 'receipt'

type QueueMessage = {
  type: 'QUEUE_BACKGROUND_REQUEST'
  payload: {
    requestType: QueueRequestType
    endpoint: string
    payload: unknown
    authToken: string | null
    createdAt: number
  }
}

type ProcessMessage = { type: 'PROCESS_QUEUE_NOW' }

function getController(registration: ServiceWorkerRegistration) {
  return registration.active ?? registration.waiting ?? registration.installing ?? null
}

export function getCallableEndpoint(functionName: string) {
  if (!FUNCTIONS_BASE_URL) {
    throw new Error('Missing Supabase function configuration')
  }
  const normalized = functionName.replace(/^\/+/, '').trim()
  if (!normalized) {
    throw new Error('Function name is required')
  }
  return `${FUNCTIONS_BASE_URL}/${normalized}`
}

export async function queueCallableRequest(
  functionName: string,
  payload: unknown,
  requestType: QueueRequestType
) {
  if (!('serviceWorker' in navigator)) {
    return false
  }

  try {
    const registration = await navigator.serviceWorker.ready
    const controller = getController(registration)
    if (!controller) {
      return false
    }

    let authToken: string | null = null
    try {
<<<<<<< HEAD
      const { data, error } = await supabase.auth.getSession()
      if (error) {
        throw error
      }
      authToken = data?.session?.access_token ?? null
=======
      const { data } = await supabase.auth.getSession()
      authToken = data.session?.access_token ?? null
>>>>>>> e592fddb
    } catch (error) {
      console.warn('[offline-queue] Unable to read auth token for queued request', error)
    }

    const message: QueueMessage = {
      type: 'QUEUE_BACKGROUND_REQUEST',
      payload: {
        requestType,
        endpoint: getCallableEndpoint(functionName),
        payload,
        authToken,
        createdAt: Date.now(),
      },
    }

    controller.postMessage(message)

    const syncManager = (registration as ServiceWorkerRegistration & { sync?: { register(tag: string): Promise<void> } }).sync
    if (syncManager) {
      try {
        await syncManager.register(SYNC_TAG)
      } catch (error) {
        console.warn('[offline-queue] Background sync registration failed', error)
        controller.postMessage({ type: 'PROCESS_QUEUE_NOW' } satisfies ProcessMessage)
      }
    } else {
      controller.postMessage({ type: 'PROCESS_QUEUE_NOW' } satisfies ProcessMessage)
    }

    return true
  } catch (error) {
    console.error('[offline-queue] Failed to queue request for background processing', error)
    return false
  }
}

export async function triggerQueueProcessing() {
  if (!('serviceWorker' in navigator)) return
  try {
    const registration = await navigator.serviceWorker.ready
    const controller = getController(registration)
    controller?.postMessage({ type: 'PROCESS_QUEUE_NOW' } satisfies ProcessMessage)
    const syncManager = (registration as ServiceWorkerRegistration & { sync?: { register(tag: string): Promise<void> } }).sync
    if (syncManager) {
      try {
        await syncManager.register(SYNC_TAG)
      } catch (error) {
        console.warn('[offline-queue] Unable to schedule sync on demand', error)
      }
    }
  } catch (error) {
    console.warn('[offline-queue] Unable to trigger queue processing', error)
  }
}<|MERGE_RESOLUTION|>--- conflicted
+++ resolved
@@ -1,8 +1,6 @@
-<<<<<<< HEAD
+
 import { supabaseEnv } from '../config/supabaseEnv'
-=======
-import { firebaseEnv } from '../config/firebaseEnv'
->>>>>>> e592fddb
+
 import { supabase } from '../supabaseClient'
 
 const FUNCTIONS_BASE_URL = supabaseEnv.functionsUrl
@@ -57,16 +55,13 @@
 
     let authToken: string | null = null
     try {
-<<<<<<< HEAD
+
       const { data, error } = await supabase.auth.getSession()
       if (error) {
         throw error
       }
       authToken = data?.session?.access_token ?? null
-=======
-      const { data } = await supabase.auth.getSession()
-      authToken = data.session?.access_token ?? null
->>>>>>> e592fddb
+
     } catch (error) {
       console.warn('[offline-queue] Unable to read auth token for queued request', error)
     }
