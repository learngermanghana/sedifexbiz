// web/src/firebase.ts
import { initializeApp } from 'firebase/app'
import { getAuth, RecaptchaVerifier } from 'firebase/auth'
import { initializeFirestore, enableIndexedDbPersistence } from 'firebase/firestore'
import { getFunctions } from 'firebase/functions'
import { getStorage } from 'firebase/storage'

type FirebaseEnvKey =
  | 'VITE_FB_API_KEY'
  | 'VITE_FB_AUTH_DOMAIN'
  | 'VITE_FB_PROJECT_ID'
  | 'VITE_FB_STORAGE_BUCKET'
  | 'VITE_FB_APP_ID'
  | 'VITE_FB_DATABASE_ID'
  | 'VITE_FB_ROSTER_DATABASE_ID'

function requireFirebaseEnv(key: FirebaseEnvKey): string {
  const value = import.meta.env[key]
  if (typeof value === 'string' && value.trim() !== '') return value
  throw new Error(
    `[firebase] Missing required environment variable "${key}". ` +
      'Ensure the value is defined in your deployment configuration.'
  )
}

function getOptionalFirebaseEnv(key: FirebaseEnvKey): string | undefined {
  const value = import.meta.env[key]
  if (typeof value !== 'string') return undefined
  const trimmed = value.trim()
  return trimmed === '' ? undefined : trimmed
}

const firebaseConfig = {
  apiKey: requireFirebaseEnv('VITE_FB_API_KEY'),
  authDomain: requireFirebaseEnv('VITE_FB_AUTH_DOMAIN'),
  projectId: requireFirebaseEnv('VITE_FB_PROJECT_ID'),
  storageBucket: requireFirebaseEnv('VITE_FB_STORAGE_BUCKET'),
  appId: requireFirebaseEnv('VITE_FB_APP_ID'),
}

export const app = initializeApp(firebaseConfig)
export const auth = getAuth(app)

const firestoreSettings = { ignoreUndefinedProperties: true }

<<<<<<< HEAD
const primaryDatabaseId = getOptionalFirebaseEnv('VITE_FB_DATABASE_ID')
const rosterDatabaseId =
  getOptionalFirebaseEnv('VITE_FB_ROSTER_DATABASE_ID') ?? 'roster'

// Primary app data lives in the configured (or default) Firestore database.
export const db = primaryDatabaseId
  ? initializeFirestore(app, firestoreSettings, primaryDatabaseId)
  : initializeFirestore(app, firestoreSettings)

// The roster database stores team-member metadata used by access checks.
const rosterInstanceMatchesPrimary = (() => {
  if (!primaryDatabaseId) {
    return rosterDatabaseId === '(default)'
  }
  return rosterDatabaseId === primaryDatabaseId
})()

export const rosterDb = rosterInstanceMatchesPrimary
  ? db
  : initializeFirestore(app, firestoreSettings, rosterDatabaseId)
=======
// Primary app data lives in the default Firestore database.
export const db = initializeFirestore(app, firestoreSettings)

// The roster database stores team-member metadata used by access checks.
export const rosterDb = initializeFirestore(app, firestoreSettings, 'roster')
>>>>>>> 47bdcab0

enableIndexedDbPersistence(db).catch(() => {
  /* multi-tab fallback handled */
})

export const storage = getStorage(app)

// If you have a region env, you can pass it; otherwise default project region is used.
export const functions = getFunctions(app /*, import.meta.env.VITE_FB_FUNCTIONS_REGION */)

export function setupRecaptcha(containerId = 'recaptcha-container') {
  return new RecaptchaVerifier(auth, containerId, { size: 'invisible' })
}<|MERGE_RESOLUTION|>--- conflicted
+++ resolved
@@ -43,7 +43,7 @@
 
 const firestoreSettings = { ignoreUndefinedProperties: true }
 
-<<<<<<< HEAD
+
 const primaryDatabaseId = getOptionalFirebaseEnv('VITE_FB_DATABASE_ID')
 const rosterDatabaseId =
   getOptionalFirebaseEnv('VITE_FB_ROSTER_DATABASE_ID') ?? 'roster'
@@ -64,13 +64,7 @@
 export const rosterDb = rosterInstanceMatchesPrimary
   ? db
   : initializeFirestore(app, firestoreSettings, rosterDatabaseId)
-=======
-// Primary app data lives in the default Firestore database.
-export const db = initializeFirestore(app, firestoreSettings)
 
-// The roster database stores team-member metadata used by access checks.
-export const rosterDb = initializeFirestore(app, firestoreSettings, 'roster')
->>>>>>> 47bdcab0
 
 enableIndexedDbPersistence(db).catch(() => {
   /* multi-tab fallback handled */
