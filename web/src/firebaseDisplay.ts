import { getApps, initializeApp } from 'firebase/app'
import {
  Auth,
  browserLocalPersistence,
  browserSessionPersistence,
  getAuth,
  inMemoryPersistence,
  initializeAuth,
  setPersistence,
  signInAnonymously,
} from 'firebase/auth'
import { initializeFirestore } from 'firebase/firestore'
import { firebaseConfig } from './firebase'

const DISPLAY_APP_NAME = 'customer-display'

const displayApp =
  getApps().find(app => app.name === DISPLAY_APP_NAME) ??
  initializeApp(firebaseConfig, DISPLAY_APP_NAME)

const displayAuth = (() => {
  try {
    return initializeAuth(displayApp, { persistence: browserLocalPersistence })
  } catch {
    return getAuth(displayApp)
  }
})()

export const displayDb = initializeFirestore(displayApp, {
  ignoreUndefinedProperties: true,
})

let authReadyPromise: Promise<void> | null = null

async function configureDisplayPersistence(auth: Auth) {
  try {
    await setPersistence(auth, browserLocalPersistence)
    return
  } catch (error) {
    console.warn('[display-auth] Falling back from local persistence', error)
  }

  try {
    await setPersistence(auth, browserSessionPersistence)
  } catch (error) {
    console.warn('[display-auth] Falling back to in-memory persistence', error)
    await setPersistence(auth, inMemoryPersistence)
  }
}

<<<<<<< HEAD
type DisplayAuthOptions = { forceRefresh?: boolean }

export function ensureDisplayAuth(options?: DisplayAuthOptions) {
  if (options?.forceRefresh) {
    authReadyPromise = null
  }

=======
export function ensureDisplayAuth() {
>>>>>>> d89746ea
  if (!authReadyPromise) {
    authReadyPromise = (async () => {
      await configureDisplayPersistence(displayAuth)
      if (!displayAuth.currentUser) {
        await signInAnonymously(displayAuth)
      }
      await displayAuth.currentUser?.getIdToken(true)
    })()
  }

  return authReadyPromise
}<|MERGE_RESOLUTION|>--- conflicted
+++ resolved
@@ -48,17 +48,7 @@
   }
 }
 
-<<<<<<< HEAD
-type DisplayAuthOptions = { forceRefresh?: boolean }
-
-export function ensureDisplayAuth(options?: DisplayAuthOptions) {
-  if (options?.forceRefresh) {
-    authReadyPromise = null
-  }
-
-=======
 export function ensureDisplayAuth() {
->>>>>>> d89746ea
   if (!authReadyPromise) {
     authReadyPromise = (async () => {
       await configureDisplayPersistence(displayAuth)
