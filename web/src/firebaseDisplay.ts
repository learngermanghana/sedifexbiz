--- conflicted
+++ resolved
@@ -48,17 +48,7 @@
   }
 }
 
-<<<<<<< HEAD
-type DisplayAuthOptions = { forceRefresh?: boolean }
-
-export function ensureDisplayAuth(options?: DisplayAuthOptions) {
-  if (options?.forceRefresh) {
-    authReadyPromise = null
-  }
-
-=======
 export function ensureDisplayAuth() {
->>>>>>> c7e31e4e
   if (!authReadyPromise) {
     authReadyPromise = (async () => {
       await configureDisplayPersistence(displayAuth)
