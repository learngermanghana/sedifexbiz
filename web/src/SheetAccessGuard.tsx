--- conflicted
+++ resolved
@@ -1,86 +1,10 @@
-<<<<<<< HEAD
+
 import { useEffect, useState, type ReactNode } from 'react'
 import { onAuthStateChanged, signOut, User } from 'firebase/auth'
 import { auth } from './firebase'
 import { fetchSheetRows, findUserRow, isContractActive } from './sheetClient'
 import { setPersistedActiveStoreId } from './utils/activeStore'
-=======
-import { useEffect, useState } from 'react'
-import { onAuthStateChanged, signOut, type User } from 'firebase/auth'
-import { collection, doc, getDoc, getDocs, query, where } from 'firebase/firestore'
-import { auth, db } from './firebase'
 
-type TeamMemberSnapshot = {
-  storeId: string | null
-  status: string | null
-  contractStatus: string | null
-}
-
-const BLOCKED_STATUSES = new Set([
-  'inactive',
-  'disabled',
-  'suspended',
-  'terminated',
-  'cancelled',
-  'canceled',
-  'expired',
-])
-
-function normalizeString(value: unknown): string | null {
-  if (typeof value === 'string') {
-    const trimmed = value.trim()
-    return trimmed ? trimmed : null
-  }
-  return null
-}
-
-function snapshotFromData(data: Record<string, unknown> | undefined): TeamMemberSnapshot {
-  if (!data) {
-    return { storeId: null, status: null, contractStatus: null }
-  }
-
-  const storeId = normalizeString(data['storeId'])
-  const status = normalizeString(data['status'])
-  const contractStatus = normalizeString(data['contractStatus'])
-
-  return { storeId, status, contractStatus }
-}
-
-async function loadTeamMember(user: User): Promise<TeamMemberSnapshot> {
-  const uidRef = doc(db, 'teamMembers', user.uid)
-  const uidSnapshot = await getDoc(uidRef)
-
-  if (uidSnapshot.exists()) {
-    return snapshotFromData(uidSnapshot.data())
-  }
-
-  const email = normalizeString(user.email)
-  if (!email) {
-    return { storeId: null, status: null, contractStatus: null }
-  }
-
-  const membersRef = collection(db, 'teamMembers')
-  const candidates = await getDocs(query(membersRef, where('email', '==', email)))
-  const match = candidates.docs[0]
-  if (!match) {
-    return { storeId: null, status: null, contractStatus: null }
-  }
-
-  return snapshotFromData(match.data())
-}
-
-function isWorkspaceActive({ status, contractStatus }: TeamMemberSnapshot): boolean {
-  const candidates = [status, contractStatus]
-    .map(value => normalizeString(value ?? undefined))
-    .filter((value): value is string => Boolean(value))
-
-  if (candidates.length === 0) {
-    return true
-  }
-
-  return candidates.every(value => !BLOCKED_STATUSES.has(value.toLowerCase()))
-}
->>>>>>> 89605f48
 
 export default function SheetAccessGuard({ children }: { children: ReactNode }) {
   const [ready, setReady] = useState(false)
@@ -95,7 +19,7 @@
       }
 
       try {
-<<<<<<< HEAD
+
         const rows = await fetchSheetRows()
         const row = findUserRow(rows, user.email)
         if (!row) throw new Error('We could not find a workspace assignment for this account.')
@@ -107,29 +31,7 @@
         setError(e?.message || 'Access denied.') // block
         await signOut(auth)
         setPersistedActiveStoreId(null)
-=======
-        setError(null)
-        const member = await loadTeamMember(user)
-        if (!member.storeId) {
-          throw new Error('We could not find a workspace assignment for this account.')
-        }
 
-        if (!isWorkspaceActive(member)) {
-          throw new Error('Your Sedifex workspace contract is not active.')
-        }
-
-        if (typeof window !== 'undefined') {
-          window.localStorage.setItem('activeStoreId', member.storeId)
-        }
-      } catch (e: unknown) {
-        const message = e instanceof Error ? e.message : 'Access denied.'
-        setError(message)
-        await signOut(auth)
-        if (typeof window !== 'undefined') {
-          window.localStorage.removeItem('activeStoreId')
-        }
-      } finally {
->>>>>>> 89605f48
         setReady(true)
       }
     })
