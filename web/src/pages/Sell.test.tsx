--- conflicted
+++ resolved
@@ -136,14 +136,8 @@
       uid: 'cashier-123',
       email: 'cashier@example.com',
     })
-<<<<<<< HEAD
-=======
-    mockUseActiveStore.mockReturnValue({
-      storeId: 'store-1',
-      isLoading: false,
-      error: null,
-    })
->>>>>>> ce5a8b44
+
+
     mockCommitSale.mockResolvedValue({
       data: {
         ok: true,
