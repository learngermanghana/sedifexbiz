import React from 'react'
<<<<<<< HEAD
import { fireEvent, render, screen, waitFor } from '@testing-library/react'
import { MemoryRouter } from 'react-router-dom'
=======
import { render, screen, waitFor } from '@testing-library/react'
import userEvent from '@testing-library/user-event'
import { MemoryRouter, Route, Routes } from 'react-router-dom'
>>>>>>> 454b6c4a

import Today, { formatDateKey } from '../Today'

const mockUseActiveStoreContext = vi.fn(() => ({
  storeId: 'store-123',
  isLoading: false,
  error: null,
  memberships: [],
  membershipsLoading: false,
  setActiveStoreId: vi.fn(),
  storeChangeToken: 0,
}))

vi.mock('../../context/ActiveStoreProvider', () => ({
  useActiveStoreContext: () => mockUseActiveStoreContext(),
}))

vi.mock('../../firebase', () => ({
  db: {},
}))

const collectionMock = vi.fn((db: unknown, path: string) => ({ type: 'collection', db, path }))
const docMock = vi.fn((db: unknown, path: string, id: string) => ({ type: 'doc', db, path, id }))
const getDocMock = vi.fn()
const getDocsMock = vi.fn()
const limitMock = vi.fn((count: number) => ({ type: 'limit', count }))
const orderByMock = vi.fn((field: string, direction: string) => ({
  type: 'orderBy',
  field,
  direction,
}))
const queryMock = vi.fn((ref: unknown, ...constraints: unknown[]) => ({
  type: 'query',
  ref,
  constraints,
}))
const startAfterMock = vi.fn((...args: unknown[]) => ({ type: 'startAfter', args }))
const whereMock = vi.fn((field: string, op: string, value: unknown) => ({
  type: 'where',
  field,
  op,
  value,
}))

vi.mock('firebase/firestore', () => ({
  collection: (...args: Parameters<typeof collectionMock>) => collectionMock(...args),
  doc: (...args: Parameters<typeof docMock>) => docMock(...args),
  getDoc: (...args: Parameters<typeof getDocMock>) => getDocMock(...args),
  getDocs: (...args: Parameters<typeof getDocsMock>) => getDocsMock(...args),
  limit: (...args: Parameters<typeof limitMock>) => limitMock(...args),
  orderBy: (...args: Parameters<typeof orderByMock>) => orderByMock(...args),
  query: (...args: Parameters<typeof queryMock>) => queryMock(...args),
  startAfter: (...args: Parameters<typeof startAfterMock>) => startAfterMock(...args),
  where: (...args: Parameters<typeof whereMock>) => whereMock(...args),
}))

type Deferred<T> = {
  promise: Promise<T>
  resolve: (value: T) => void
  reject: (reason?: unknown) => void
}

function createDeferred<T>(): Deferred<T> {
  let resolve!: Deferred<T>['resolve']
  let reject!: Deferred<T>['reject']
  const promise = new Promise<T>((res, rej) => {
    resolve = res
    reject = rej
  })
  return { promise, resolve, reject }
}

describe('Today page', () => {
  function mockEmptyFirestoreResponses() {
    getDocMock
      .mockResolvedValueOnce({
        exists: () => false,
        data: () => ({}),
      })
      .mockResolvedValueOnce({
        exists: () => false,
        data: () => ({}),
      })

    getDocsMock.mockResolvedValue({ docs: [] })
  }

  beforeEach(() => {
    mockUseActiveStoreContext.mockReset()
    mockUseActiveStoreContext.mockReturnValue({
      storeId: 'store-123',
      isLoading: false,
      error: null,
      memberships: [],
      membershipsLoading: false,
      setActiveStoreId: vi.fn(),
      storeChangeToken: 0,
    })

    collectionMock.mockClear()
    docMock.mockClear()
    getDocMock.mockReset()
    getDocsMock.mockReset()
    limitMock.mockClear()
    orderByMock.mockClear()
    queryMock.mockClear()
    startAfterMock.mockClear()
    whereMock.mockClear()
  })

  it("shows loading indicators while Firestore requests are pending", async () => {
    const summaryDeferred = createDeferred<{
      exists: () => boolean
      data: () => Record<string, unknown>
    }>()
    const previousSummaryDeferred = createDeferred<{
      exists: () => boolean
      data: () => Record<string, unknown>
    }>()
    const activitiesDeferred = createDeferred<{ docs: Array<{ id: string; data: () => Record<string, unknown> }> }>()

    getDocMock
      .mockReturnValueOnce(summaryDeferred.promise)
      .mockReturnValueOnce(previousSummaryDeferred.promise)
    getDocsMock.mockReturnValue(activitiesDeferred.promise)

    render(
      <MemoryRouter>
        <Today />
      </MemoryRouter>,
    )

    expect(screen.getAllByText(/Loading today's summary/i)[0]).toBeInTheDocument()
    expect(screen.getAllByText(/Loading activity feed/i)[0]).toBeInTheDocument()

    summaryDeferred.resolve({
      exists: () => true,
      data: () => ({
        salesTotal: 420,
        salesCount: 12,
        cardTotal: 280,
        cashTotal: 140,
        receiptCount: 9,
        receiptUnits: 18,
        newCustomers: 3,
        topProducts: [],
      }),
    })
    previousSummaryDeferred.resolve({
      exists: () => false,
      data: () => ({}),
    })
    activitiesDeferred.resolve({ docs: [] })

    await waitFor(() => {
      expect(getDocMock).toHaveBeenCalledTimes(2)
      expect(getDocsMock).toHaveBeenCalledTimes(1)
    })
  })

  it('renders KPI cards and activities when data is available', async () => {
    getDocMock
      .mockResolvedValueOnce({
        exists: () => true,
        data: () => ({
          salesTotal: 480.5,
          salesCount: 8,
          cardTotal: 320,
          cashTotal: 160.5,
          receiptCount: 6,
          receiptUnits: 18,
          newCustomers: 2,
          topProducts: [
            { id: 'prod-2', name: 'Cold Brew', unitsSold: 18, salesTotal: 220 },
            { id: 'prod-3', name: 'Croissant', unitsSold: 25, salesTotal: 125 },
            { id: 'prod-1', name: 'Espresso', unitsSold: 12, salesTotal: 180 },
            { id: 'prod-4', name: 'Muffin', unitsSold: 15, salesTotal: 90 },
            { id: 'prod-5', name: 'Tea', unitsSold: 10, salesTotal: 40 },
            { id: 'prod-6', name: 'Bagel', unitsSold: 6, salesTotal: 30 },
          ],
        }),
      })
      .mockResolvedValueOnce({
        exists: () => true,
        data: () => ({
          salesTotal: 460,
          salesCount: 10,
        }),
      })

    getDocsMock.mockResolvedValue({
      docs: [
        {
          id: 'activity-1',
          data: () => ({
            message: 'Sold 3 iced coffees',
            type: 'sale',
            actor: { displayName: 'Lila' },
            at: { toDate: () => new Date('2024-02-20T08:05:00Z') },
          }),
        },
        {
          id: 'activity-2',
          data: () => ({
            message: 'Added a new customer',
            type: 'customer',
            actor: 'Marcus',
            at: { toDate: () => new Date('2024-02-20T07:45:00Z') },
          }),
        },
      ],
    })

    render(
      <MemoryRouter>
        <Today />
      </MemoryRouter>,
    )

    const expectedKey = formatDateKey(new Date())
    const previousDate = new Date()
    previousDate.setDate(previousDate.getDate() - 1)
    const expectedPreviousKey = formatDateKey(previousDate)

    await waitFor(() => {
      expect(screen.getByText('GHS 480.50')).toBeInTheDocument()
    })

    expect(screen.getByText('8 sales')).toBeInTheDocument()
    expect(screen.getByText('Sales variance')).toBeInTheDocument()
    expect(screen.getByText('+GHS 20.50')).toBeInTheDocument()
    expect(screen.getByText('+4.5% vs GHS 460.00 yesterday')).toBeInTheDocument()
    expect(screen.getByText('Average basket size')).toBeInTheDocument()
    expect(screen.getByText('GHS 60.06')).toBeInTheDocument()
    expect(screen.getByText('Across 8 sales')).toBeInTheDocument()
    expect(screen.getByText('Card payments')).toBeInTheDocument()
    expect(screen.getByText('Cash payments')).toBeInTheDocument()
    expect(screen.getByText('New customers')).toBeInTheDocument()
    expect(screen.getByText('Top products')).toBeInTheDocument()
    expect(screen.getByText('Cold Brew')).toBeInTheDocument()
    expect(screen.getByText('GHS 220.00 · 18 units sold')).toBeInTheDocument()

    expect(screen.getByText('Sold 3 iced coffees')).toBeInTheDocument()
    expect(screen.getByText(/sale • Lila •/i)).toBeInTheDocument()
    expect(screen.getByText('Added a new customer')).toBeInTheDocument()
    expect(screen.getByText(/customer • Marcus •/i)).toBeInTheDocument()

    const docCalls = docMock.mock.calls as unknown[][]
    const dailySummaryCalls = docCalls.filter(([, collection]) => collection === 'dailySummaries')
    expect(dailySummaryCalls).toHaveLength(2)
    const requestedIds = dailySummaryCalls.map(([, , id]) => id)
    expect(requestedIds).toContain(`store-123_${expectedKey}`)
    expect(requestedIds).toContain(`store-123_${expectedPreviousKey}`)
    expect(whereMock).toHaveBeenCalledWith('storeId', '==', 'store-123')
    expect(whereMock).toHaveBeenCalledWith('dateKey', '==', expectedKey)
    expect(orderByMock).toHaveBeenCalledWith('at', 'desc')
    expect(limitMock).toHaveBeenCalledWith(50)
  })

  it('handles zero sales gracefully', async () => {
    getDocMock
      .mockResolvedValueOnce({
        exists: () => true,
        data: () => ({
          salesTotal: 0,
          salesCount: 0,
          cardTotal: 0,
          cashTotal: 0,
          receiptCount: 0,
          receiptUnits: 0,
          newCustomers: 0,
          topProducts: [],
        }),
      })
      .mockResolvedValueOnce({
        exists: () => true,
        data: () => ({
          salesTotal: 0,
          salesCount: 0,
        }),
      })

    getDocsMock.mockResolvedValue({ docs: [] })

    render(
      <MemoryRouter>
        <Today />
      </MemoryRouter>,
    )

    await waitFor(() => {
      expect(screen.getByText('Sales variance')).toBeInTheDocument()
    })

    expect(screen.getByText('+GHS 0.00')).toBeInTheDocument()
    expect(screen.getByText('No sales recorded today or yesterday')).toBeInTheDocument()
    expect(screen.getByText('Average basket size')).toBeInTheDocument()
    expect(screen.getAllByText('GHS 0.00').length).toBeGreaterThan(0)
    expect(screen.getByText('No sales recorded today')).toBeInTheDocument()
    expect(screen.getByText('No product sales recorded today.')).toBeInTheDocument()
  })

<<<<<<< HEAD
  it('filters activities by type when a filter is selected', async () => {
    getDocMock
      .mockResolvedValueOnce({
        exists: () => true,
        data: () => ({
          salesTotal: 100,
          salesCount: 2,
          cardTotal: 60,
          cashTotal: 40,
          receiptCount: 2,
          receiptUnits: 4,
          newCustomers: 1,
          topProducts: [],
        }),
      })
      .mockResolvedValueOnce({
        exists: () => false,
        data: () => ({}),
      })

    getDocsMock
      .mockResolvedValueOnce({
        docs: [
          {
            id: 'activity-1',
            data: () => ({
              message: 'Initial activity',
              type: 'sale',
              actor: 'Lila',
              at: { toDate: () => new Date('2024-02-20T08:05:00Z') },
            }),
          },
        ],
      })
      .mockResolvedValueOnce({
        docs: [
          {
            id: 'activity-2',
            data: () => ({
              message: 'Filtered sale',
              type: 'sale',
              actor: 'Marcus',
              at: { toDate: () => new Date('2024-02-20T09:15:00Z') },
            }),
          },
        ],
      })
=======
  it('renders quick action buttons with correct destinations', async () => {
    mockEmptyFirestoreResponses()
>>>>>>> 454b6c4a

    render(
      <MemoryRouter>
        <Today />
      </MemoryRouter>,
    )

<<<<<<< HEAD
    await waitFor(() => {
      expect(screen.getByText('Initial activity')).toBeInTheDocument()
    })

    const salesFilter = screen.getByRole('button', { name: 'Sales' })
    fireEvent.click(salesFilter)

    await waitFor(() => {
      expect(screen.getByText('Filtered sale')).toBeInTheDocument()
    })

    expect(whereMock).toHaveBeenCalledWith('type', '==', 'sale')
    expect(getDocsMock).toHaveBeenCalledTimes(2)
  })

  it('loads additional activity pages using startAfter', async () => {
    getDocMock
      .mockResolvedValueOnce({
        exists: () => true,
        data: () => ({
          salesTotal: 100,
          salesCount: 2,
          cardTotal: 60,
          cashTotal: 40,
          receiptCount: 2,
          receiptUnits: 4,
          newCustomers: 1,
          topProducts: [],
        }),
      })
      .mockResolvedValueOnce({
        exists: () => false,
        data: () => ({}),
      })

    const firstPageDocs = Array.from({ length: 50 }, (_, index) => ({
      id: `activity-${index}`,
      data: () => ({
        message: `Activity ${index}`,
        type: 'sale',
        actor: 'User',
        at: { toDate: () => new Date(`2024-02-20T08:${String(index).padStart(2, '0')}:00Z`) },
      }),
    }))

    const lastDoc = firstPageDocs[firstPageDocs.length - 1]

    const secondPageDocs = [
      {
        id: 'activity-next',
        data: () => ({
          message: 'Next page activity',
          type: 'sale',
          actor: 'User',
          at: { toDate: () => new Date('2024-02-20T09:45:00Z') },
        }),
      },
    ]

    getDocsMock
      .mockResolvedValueOnce({ docs: firstPageDocs })
      .mockResolvedValueOnce({ docs: secondPageDocs })

    render(
      <MemoryRouter>
        <Today />
      </MemoryRouter>,
    )

    await waitFor(() => {
      expect(screen.getByText('Activity 0')).toBeInTheDocument()
    })

    const loadMoreButton = screen.getByRole('button', { name: 'Load more' })
    expect(loadMoreButton).toBeEnabled()

    fireEvent.click(loadMoreButton)
    fireEvent.click(loadMoreButton)

    await waitFor(() => {
      expect(screen.getByText('Next page activity')).toBeInTheDocument()
    })

    expect(getDocsMock).toHaveBeenCalledTimes(2)
    expect(startAfterMock).toHaveBeenCalledWith(lastDoc)
    expect(screen.queryByRole('button', { name: /Load more/i })).not.toBeInTheDocument()
=======
    const newProduct = await screen.findByRole('link', {
      name: /create a new product in your catalog/i,
    })
    const receiveStock = screen.getByRole('link', {
      name: /record received stock items/i,
    })
    const startSale = screen.getByRole('link', {
      name: /start a new point of sale session/i,
    })

    expect(newProduct).toHaveAttribute('href', '/products')
    expect(receiveStock).toHaveAttribute('href', '/receive')
    expect(startSale).toHaveAttribute('href', '/sell')
    expect(newProduct).toHaveTextContent('New Product')
    expect(receiveStock).toHaveTextContent('Receive Stock')
    expect(startSale).toHaveTextContent('Start Sale')
  })

  it('navigates to the products page when using the New Product quick action', async () => {
    mockEmptyFirestoreResponses()

    const user = userEvent.setup()

    render(
      <MemoryRouter initialEntries={['/']}>
        <Routes>
          <Route path="/" element={<Today />} />
          <Route path="/products" element={<p>Products workspace</p>} />
        </Routes>
      </MemoryRouter>,
    )

    const newProduct = await screen.findByRole('link', {
      name: /create a new product in your catalog/i,
    })
    await user.click(newProduct)

    expect(await screen.findByText('Products workspace')).toBeInTheDocument()
  })

  it('navigates to the receive stock page when using the Receive Stock quick action', async () => {
    mockEmptyFirestoreResponses()

    const user = userEvent.setup()

    render(
      <MemoryRouter initialEntries={['/']}>
        <Routes>
          <Route path="/" element={<Today />} />
          <Route path="/receive" element={<p>Receive stock workspace</p>} />
        </Routes>
      </MemoryRouter>,
    )

    const receiveStock = await screen.findByRole('link', {
      name: /record received stock items/i,
    })
    await user.click(receiveStock)

    expect(await screen.findByText('Receive stock workspace')).toBeInTheDocument()
  })

  it('navigates to the sell page when using the Start Sale quick action', async () => {
    mockEmptyFirestoreResponses()

    const user = userEvent.setup()

    render(
      <MemoryRouter initialEntries={['/']}>
        <Routes>
          <Route path="/" element={<Today />} />
          <Route path="/sell" element={<p>Point of sale</p>} />
        </Routes>
      </MemoryRouter>,
    )

    const startSale = await screen.findByRole('link', {
      name: /start a new point of sale session/i,
    })
    await user.click(startSale)

    expect(await screen.findByText('Point of sale')).toBeInTheDocument()
>>>>>>> 454b6c4a
  })
})<|MERGE_RESOLUTION|>--- conflicted
+++ resolved
@@ -1,12 +1,8 @@
 import React from 'react'
-<<<<<<< HEAD
+
 import { fireEvent, render, screen, waitFor } from '@testing-library/react'
 import { MemoryRouter } from 'react-router-dom'
-=======
-import { render, screen, waitFor } from '@testing-library/react'
-import userEvent from '@testing-library/user-event'
-import { MemoryRouter, Route, Routes } from 'react-router-dom'
->>>>>>> 454b6c4a
+
 
 import Today, { formatDateKey } from '../Today'
 
@@ -309,7 +305,7 @@
     expect(screen.getByText('No product sales recorded today.')).toBeInTheDocument()
   })
 
-<<<<<<< HEAD
+
   it('filters activities by type when a filter is selected', async () => {
     getDocMock
       .mockResolvedValueOnce({
@@ -357,10 +353,7 @@
           },
         ],
       })
-=======
-  it('renders quick action buttons with correct destinations', async () => {
-    mockEmptyFirestoreResponses()
->>>>>>> 454b6c4a
+
 
     render(
       <MemoryRouter>
@@ -368,7 +361,7 @@
       </MemoryRouter>,
     )
 
-<<<<<<< HEAD
+
     await waitFor(() => {
       expect(screen.getByText('Initial activity')).toBeInTheDocument()
     })
@@ -455,89 +448,6 @@
     expect(getDocsMock).toHaveBeenCalledTimes(2)
     expect(startAfterMock).toHaveBeenCalledWith(lastDoc)
     expect(screen.queryByRole('button', { name: /Load more/i })).not.toBeInTheDocument()
-=======
-    const newProduct = await screen.findByRole('link', {
-      name: /create a new product in your catalog/i,
-    })
-    const receiveStock = screen.getByRole('link', {
-      name: /record received stock items/i,
-    })
-    const startSale = screen.getByRole('link', {
-      name: /start a new point of sale session/i,
-    })
-
-    expect(newProduct).toHaveAttribute('href', '/products')
-    expect(receiveStock).toHaveAttribute('href', '/receive')
-    expect(startSale).toHaveAttribute('href', '/sell')
-    expect(newProduct).toHaveTextContent('New Product')
-    expect(receiveStock).toHaveTextContent('Receive Stock')
-    expect(startSale).toHaveTextContent('Start Sale')
-  })
-
-  it('navigates to the products page when using the New Product quick action', async () => {
-    mockEmptyFirestoreResponses()
-
-    const user = userEvent.setup()
-
-    render(
-      <MemoryRouter initialEntries={['/']}>
-        <Routes>
-          <Route path="/" element={<Today />} />
-          <Route path="/products" element={<p>Products workspace</p>} />
-        </Routes>
-      </MemoryRouter>,
-    )
-
-    const newProduct = await screen.findByRole('link', {
-      name: /create a new product in your catalog/i,
-    })
-    await user.click(newProduct)
-
-    expect(await screen.findByText('Products workspace')).toBeInTheDocument()
-  })
-
-  it('navigates to the receive stock page when using the Receive Stock quick action', async () => {
-    mockEmptyFirestoreResponses()
-
-    const user = userEvent.setup()
-
-    render(
-      <MemoryRouter initialEntries={['/']}>
-        <Routes>
-          <Route path="/" element={<Today />} />
-          <Route path="/receive" element={<p>Receive stock workspace</p>} />
-        </Routes>
-      </MemoryRouter>,
-    )
-
-    const receiveStock = await screen.findByRole('link', {
-      name: /record received stock items/i,
-    })
-    await user.click(receiveStock)
-
-    expect(await screen.findByText('Receive stock workspace')).toBeInTheDocument()
-  })
-
-  it('navigates to the sell page when using the Start Sale quick action', async () => {
-    mockEmptyFirestoreResponses()
-
-    const user = userEvent.setup()
-
-    render(
-      <MemoryRouter initialEntries={['/']}>
-        <Routes>
-          <Route path="/" element={<Today />} />
-          <Route path="/sell" element={<p>Point of sale</p>} />
-        </Routes>
-      </MemoryRouter>,
-    )
-
-    const startSale = await screen.findByRole('link', {
-      name: /start a new point of sale session/i,
-    })
-    await user.click(startSale)
-
-    expect(await screen.findByText('Point of sale')).toBeInTheDocument()
->>>>>>> 454b6c4a
+
   })
 })