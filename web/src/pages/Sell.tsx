import React, { useCallback, useEffect, useState } from 'react'
import {
  collection,
  query,
  where,
  orderBy,
  limit,
  onSnapshot,
  doc,
} from 'firebase/firestore'
import { FirebaseError } from 'firebase/app'
import { httpsCallable } from 'firebase/functions'
import { db, functions as cloudFunctions } from '../firebase'
import { useAuthUser } from '../hooks/useAuthUser'
import { useActiveStore } from '../hooks/useActiveStore'
import './Sell.css'
import { Link } from 'react-router-dom'
import { queueCallableRequest } from '../utils/offlineQueue'
import {
  CUSTOMER_CACHE_LIMIT,
  PRODUCT_CACHE_LIMIT,
  loadCachedCustomers,
  loadCachedProducts,
  saveCachedCustomers,
  saveCachedProducts,
} from '../utils/offlineCache'
import { AccessDenied } from '../components/AccessDenied'
import { canAccessFeature } from '../utils/permissions'
import { buildSimplePdf } from '../utils/pdf'

type Product = { id: string; name: string; price: number; stockCount?: number; storeId: string }
type CartLine = { productId: string; name: string; price: number; qty: number }
type Customer = { id: string; name: string; phone?: string; email?: string; notes?: string }
type ReceiptData = {
  saleId: string
  createdAt: Date
  items: CartLine[]
  subtotal: number
  payment: {
    method: string
    amountPaid: number
    changeDue: number
  }
  customer?: {
    name: string
    phone?: string
    email?: string
  }
}

type ReceiptSharePayload = {
  message: string
  emailHref: string
  smsHref: string
  pdfBlob: Blob
  pdfUrl: string
  pdfFileName: string
}

type CommitSalePayload = {
  storeId: string
  branchId: string | null
  saleId: string
  cashierId: string
  totals: {
    total: number
    taxTotal: number
  }
  payment: {
    method: string
    amountPaid: number
    changeDue: number
  }
  customer?: {
    id?: string
    name: string
    phone?: string
    email?: string
  }
  items: Array<{
    productId: string
    name: string
    price: number
    qty: number
    taxRate?: number
  }>
}

type CommitSaleResponse = {
  ok: boolean
  saleId: string
}

function isOfflineError(error: unknown) {
  if (!navigator.onLine) return true
  if (error instanceof FirebaseError) {
    return error.code === 'unavailable' || error.code === 'internal'
  }
  if (error instanceof TypeError) {
    const message = error.message.toLowerCase()
    return message.includes('network') || message.includes('fetch')
  }
  return false
}

export default function Sell() {
  const user = useAuthUser()
  const { storeId: STORE_ID, role, isLoading: storeLoading, error: storeError } = useActiveStore()

  const [products, setProducts] = useState<Product[]>([])
  const [customers, setCustomers] = useState<Customer[]>([])
  const [queryText, setQueryText] = useState('')
  const [cart, setCart] = useState<CartLine[]>([])
  const [selectedCustomerId, setSelectedCustomerId] = useState('')
  const [paymentMethod, setPaymentMethod] = useState<'cash' | 'mobile' | 'card'>('cash')
  const [amountTendered, setAmountTendered] = useState('')
  const [saleError, setSaleError] = useState<string | null>(null)
  const [saleSuccess, setSaleSuccess] = useState<string | null>(null)
  const [isRecording, setIsRecording] = useState(false)
  const [receipt, setReceipt] = useState<ReceiptData | null>(null)
  const [receiptSharePayload, setReceiptSharePayload] = useState<ReceiptSharePayload | null>(null)
  const subtotal = cart.reduce((s, l) => s + l.price * l.qty, 0)
  const selectedCustomer = customers.find(c => c.id === selectedCustomerId)
  const amountPaid = paymentMethod === 'cash' ? Number(amountTendered || 0) : subtotal
  const changeDue = Math.max(0, amountPaid - subtotal)
  const isCashShort = paymentMethod === 'cash' && amountPaid < subtotal && subtotal > 0

  const hasAccess = canAccessFeature(role, 'sell')

  useEffect(() => {
    if (!STORE_ID || !hasAccess) return

    let cancelled = false

    loadCachedProducts<Product>(STORE_ID)
      .then(cached => {
        if (!cancelled && cached.length) {
          setProducts(
            [...cached].sort((a, b) => a.name.localeCompare(b.name, undefined, { sensitivity: 'base' })),
          )
        }
      })
      .catch(error => {
        console.warn('[sell] Failed to load cached products', error)
      })

    const q = query(
      collection(db, 'products'),
      where('storeId', '==', STORE_ID),
      orderBy('updatedAt', 'desc'),
      orderBy('createdAt', 'desc'),
      limit(PRODUCT_CACHE_LIMIT),
    )

    const unsubscribe = onSnapshot(q, snap => {
      const rows = snap.docs.map(d => ({ id: d.id, ...(d.data() as any) }))
      saveCachedProducts(STORE_ID, rows).catch(error => {
        console.warn('[sell] Failed to cache products', error)
      })
      const sortedRows = [...rows].sort((a, b) =>
        a.name.localeCompare(b.name, undefined, { sensitivity: 'base' }),
      )
      setProducts(sortedRows)
    })

    return () => {
      cancelled = true
      unsubscribe()
    }
  }, [STORE_ID, hasAccess])

  useEffect(() => {
    if (!STORE_ID || !hasAccess) return

    let cancelled = false

    loadCachedCustomers<Customer>(STORE_ID)
      .then(cached => {
        if (!cancelled && cached.length) {
          setCustomers(
            [...cached].sort((a, b) => a.name.localeCompare(b.name, undefined, { sensitivity: 'base' })),
          )
        }
      })
      .catch(error => {
        console.warn('[sell] Failed to load cached customers', error)
      })

    const q = query(
      collection(db, 'customers'),
      where('storeId', '==', STORE_ID),
      orderBy('updatedAt', 'desc'),
      orderBy('createdAt', 'desc'),
      limit(CUSTOMER_CACHE_LIMIT),
    )

    const unsubscribe = onSnapshot(q, snap => {
      const rows = snap.docs.map(docSnap => ({ id: docSnap.id, ...(docSnap.data() as Customer) }))
      saveCachedCustomers(STORE_ID, rows).catch(error => {
        console.warn('[sell] Failed to cache customers', error)
      })
      const sortedRows = [...rows].sort((a, b) =>
        a.name.localeCompare(b.name, undefined, { sensitivity: 'base' }),
      )
      setCustomers(sortedRows)
    })

    return () => {
      cancelled = true
      unsubscribe()
    }
  }, [STORE_ID, hasAccess])

  useEffect(() => {
    if (!hasAccess || !receipt) return
    const timeout = window.setTimeout(() => {
      window.print()
    }, 250)
    return () => window.clearTimeout(timeout)
  }, [hasAccess, receipt])

  useEffect(() => {
    if (!receipt) {
      setReceiptSharePayload(prev => {
        if (prev?.pdfUrl) {
          URL.revokeObjectURL(prev.pdfUrl)
        }
        return null
      })
      return
    }

    const contactLine = user?.email ?? 'sales@sedifex.app'

    const lines: string[] = []
    lines.push('Sedifex POS')
    lines.push(contactLine)
    lines.push(receipt.createdAt.toLocaleString())

    if (receipt.customer) {
      lines.push('')
      lines.push('Customer:')
      lines.push(`  ${receipt.customer.name}`)
      if (receipt.customer.phone) {
        lines.push(`  ${receipt.customer.phone}`)
      }
      if (receipt.customer.email) {
        lines.push(`  ${receipt.customer.email}`)
      }
    }

    lines.push('')
    lines.push('Items:')
    receipt.items.forEach(line => {
      lines.push(`  • ${line.qty} × ${line.name} — GHS ${(line.qty * line.price).toFixed(2)}`)
    })

    lines.push('')
    lines.push(`Subtotal: GHS ${receipt.subtotal.toFixed(2)}`)
    lines.push(`Paid (${receipt.payment.method}): GHS ${receipt.payment.amountPaid.toFixed(2)}`)
    lines.push(`Change: GHS ${receipt.payment.changeDue.toFixed(2)}`)
    lines.push('')
    lines.push(`Sale #${receipt.saleId}`)
    lines.push('Thank you for shopping with us!')

    const message = lines.join('\n')
    const emailSubject = `Receipt for sale #${receipt.saleId}`
<<<<<<< HEAD
    const encodedSubject = encodeURIComponent(emailSubject)
    const encodedBody = encodeURIComponent(message)
    const emailHref = `mailto:${receipt.customer?.email ?? ''}?subject=${encodedSubject}&body=${encodedBody}`
    const smsHref = `sms:${receipt.customer?.phone ?? ''}?body=${encodedBody}`

    const pdfLines = lines.slice(1)
    const pdfBytes = buildSimplePdf('Sedifex POS', pdfLines)
    const pdfBlob = new Blob([pdfBytes], { type: 'application/pdf' })
    const pdfUrl = URL.createObjectURL(pdfBlob)
    const pdfFileName = `receipt-${receipt.saleId}.pdf`

    setReceiptSharePayload(prev => {
      if (prev?.pdfUrl) {
        URL.revokeObjectURL(prev.pdfUrl)
      }
      return { message, emailHref, smsHref, pdfBlob, pdfUrl, pdfFileName }
    })

    return () => {
      URL.revokeObjectURL(pdfUrl)
    }
  }, [receipt, user?.email])

  const handleDownloadPdf = useCallback(() => {
    setReceiptSharePayload(prev => {
      if (!prev) return prev

      const url = prev.pdfUrl || URL.createObjectURL(prev.pdfBlob)
      const link = document.createElement('a')
      link.href = url
      link.download = prev.pdfFileName
      document.body.appendChild(link)
      link.click()
      document.body.removeChild(link)

      URL.revokeObjectURL(url)
      const refreshedUrl = URL.createObjectURL(prev.pdfBlob)
      return { ...prev, pdfUrl: refreshedUrl }
    })
  }, [])

  useEffect(() => {
    const url = receiptSharePayload?.pdfUrl
    return () => {
      if (url) {
        URL.revokeObjectURL(url)
      }
    }
  }, [receiptSharePayload?.pdfUrl])

  useEffect(() => {
    if (paymentMethod !== 'cash') {
      setAmountTendered('')
    }
  }, [paymentMethod])

  if (!storeLoading && !hasAccess) {
    return <AccessDenied feature="sell" role={role ?? null} />
  }
=======
    const emailHref = `mailto:${receipt.customer?.email ?? ''}?subject=${encodeURIComponent(emailSubject)}&body=${encodeURIComponent(message)}`
    const smsHref = `sms:${receipt.customer?.phone ?? ''}?body=${encodeURIComponent(message)}`
    const whatsappHref = `https://wa.me/?text=${encodeURIComponent(message)}`

    return { message, emailHref, smsHref, whatsappHref }
  }, [receipt])
>>>>>>> ba88a481

  function addToCart(p: Product) {
    setCart(cs => {
      const i = cs.findIndex(x => x.productId === p.id)
      if (i >= 0) {
        const copy = [...cs]; copy[i] = { ...copy[i], qty: copy[i].qty + 1 }; return copy
      }
      return [...cs, { productId: p.id, name: p.name, price: p.price, qty: 1 }]
    })
  }
  function setQty(id: string, qty: number) {
    setCart(cs => cs.map(l => l.productId === id ? { ...l, qty: Math.max(0, qty) } : l).filter(l => l.qty > 0))
  }
  async function recordSale() {
    if (!STORE_ID || cart.length === 0) return
    if (!user) {
      setSaleError('You must be signed in to record a sale.')
      return
    }
    if (isCashShort) {
      setSaleError('Cash received is less than the total due.')
      return
    }
    setSaleError(null)
    setSaleSuccess(null)
    setReceipt(null)
    setIsRecording(true)
    const saleId = doc(collection(db, 'sales')).id
    const commitSale = httpsCallable<CommitSalePayload, CommitSaleResponse>(cloudFunctions, 'commitSale')
    const payload: CommitSalePayload = {
      storeId: STORE_ID,
      branchId: null,
      saleId,
      cashierId: user.uid,
      totals: {
        total: subtotal,
        taxTotal: 0,
      },
      payment: {
        method: paymentMethod,
        amountPaid,
        changeDue,
      },
      items: cart.map(line => ({
        productId: line.productId,
        name: line.name,
        price: line.price,
        qty: line.qty,
        taxRate: 0,
      })),
    }
    if (selectedCustomer) {
      payload.customer = {
        id: selectedCustomer.id,
        name: selectedCustomer.name,
        ...(selectedCustomer.phone ? { phone: selectedCustomer.phone } : {}),
        ...(selectedCustomer.email ? { email: selectedCustomer.email } : {}),
      }
    }

    const receiptItems = cart.map(line => ({ ...line }))

    try {
      const { data } = await commitSale(payload)
      if (!data?.ok) {
        throw new Error('Sale was not recorded')
      }

      setReceipt({
        saleId: data.saleId,
        createdAt: new Date(),
        items: receiptItems,
        subtotal,
        payment: {
          method: paymentMethod,
          amountPaid,
          changeDue,
        },
        customer: selectedCustomer
          ? {
              name: selectedCustomer.name,
              phone: selectedCustomer.phone,
              email: selectedCustomer.email,
            }
          : undefined,
      })
      setCart([])
      setSelectedCustomerId('')
      setAmountTendered('')
      setSaleSuccess(`Sale recorded #${data.saleId}. Receipt sent to printer.`)
    } catch (err) {
      console.error('[sell] Unable to record sale', err)
      if (isOfflineError(err)) {
        const queued = await queueCallableRequest('commitSale', payload, 'sale')
        if (queued) {
          setReceipt({
            saleId,
            createdAt: new Date(),
            items: receiptItems,
            subtotal,
            payment: {
              method: paymentMethod,
              amountPaid,
              changeDue,
            },
            customer: selectedCustomer
              ? {
                  name: selectedCustomer.name,
                  phone: selectedCustomer.phone,
                  email: selectedCustomer.email,
                }
              : undefined,
          })
          setCart([])
          setSelectedCustomerId('')
          setAmountTendered('')
          setSaleSuccess(`Sale queued offline #${saleId}. We'll sync it once you're back online.`)
          return
        }
      }
      const message = err instanceof Error ? err.message : null
      setSaleError(message && message !== 'Sale was not recorded'
        ? message
        : 'We were unable to record this sale. Please try again.')
    } finally {
      setIsRecording(false)
    }
  }

  if (storeLoading) return <div>Loading…</div>
  if (!STORE_ID) {
    return <div>We were unable to determine your store access. Please sign out and back in.</div>
  }

  const filtered = products.filter(p => p.name.toLowerCase().includes(queryText.toLowerCase()))

  return (
    <div className="page sell-page">
      <header className="page__header">
        <div>
          <h2 className="page__title">Sell</h2>
          <p className="page__subtitle">Build a cart from your product list and record the sale in seconds.</p>
        </div>
        <div className="sell-page__total" aria-live="polite">
          <span className="sell-page__total-label">Subtotal</span>
          <span className="sell-page__total-value">GHS {subtotal.toFixed(2)}</span>
        </div>
      </header>

      <section className="card">
        <div className="field">
          <label className="field__label" htmlFor="sell-search">Find a product</label>
          <input
            id="sell-search"
            placeholder="Search by name"
            value={queryText}
            onChange={e => setQueryText(e.target.value)}
          />
          <p className="field__hint">Tip: start typing and tap a product to add it to the cart.</p>
        </div>
      </section>

      {storeError && (
        <p className="sell-page__message sell-page__message--error" role="alert">{storeError}</p>
      )}

      <div className="sell-page__grid">
        <section className="card sell-page__catalog" aria-label="Product list">
          <div className="sell-page__section-header">
            <h3 className="card__title">Products</h3>
            <p className="card__subtitle">{filtered.length} items available to sell.</p>
          </div>
          <div className="sell-page__catalog-list">
            {filtered.length ? (
              filtered.map(p => (
                <button
                  key={p.id}
                  type="button"
                  className="sell-page__product"
                  onClick={() => addToCart(p)}
                >
                  <div>
                    <span className="sell-page__product-name">{p.name}</span>
                    <span className="sell-page__product-meta">GHS {p.price.toFixed(2)} • Stock {p.stockCount ?? 0}</span>
                  </div>
                  <span className="sell-page__product-action">Add</span>
                </button>
              ))
            ) : (
              <div className="empty-state">
                <h3 className="empty-state__title">No products found</h3>
                <p>Try a different search term or add new inventory from the products page.</p>
              </div>
            )}
          </div>
        </section>

        <section className="card sell-page__cart" aria-label="Cart">
          <div className="sell-page__section-header">
            <h3 className="card__title">Cart</h3>
            <p className="card__subtitle">Adjust quantities before recording the sale.</p>
          </div>

          {cart.length ? (
            <>
              <div className="table-wrapper">
                <table className="table">
                  <thead>
                    <tr>
                      <th scope="col">Item</th>
                      <th scope="col" className="sell-page__numeric">Qty</th>
                      <th scope="col" className="sell-page__numeric">Price</th>
                    </tr>
                  </thead>
                  <tbody>
                    {cart.map(line => (
                      <tr key={line.productId}>
                        <td>{line.name}</td>
                        <td className="sell-page__numeric">
                          <input
                            className="input--inline input--align-right"
                            type="number"
                            min={0}
                            value={line.qty}
                            onChange={e => setQty(line.productId, Number(e.target.value))}
                          />
                        </td>
                        <td className="sell-page__numeric">GHS {(line.price * line.qty).toFixed(2)}</td>
                      </tr>
                    ))}
                  </tbody>
                </table>
              </div>

              <div className="sell-page__summary">
                <span>Total</span>
                <strong>GHS {subtotal.toFixed(2)}</strong>
              </div>

              <div className="sell-page__form-grid">
                <div className="sell-page__field-group">
                  <label className="field__label" htmlFor="sell-customer">Customer</label>
                  <select
                    id="sell-customer"
                    value={selectedCustomerId}
                    onChange={event => setSelectedCustomerId(event.target.value)}
                    className="sell-page__select"
                  >
                    <option value="">Walk-in customer</option>
                    {customers.map(customer => (
                      <option key={customer.id} value={customer.id}>
                        {customer.name}
                      </option>
                    ))}
                  </select>
              <p className="field__hint">
                Need to add someone new? Manage records on the{' '}
                <Link to="/customers" className="sell-page__customers-link">Customers page</Link>.
              </p>
              {selectedCustomer && (
                <div className="sell-page__loyalty" role="status" aria-live="polite">
                  <strong className="sell-page__loyalty-title">Keep {selectedCustomer.name} coming back</strong>
                  <p className="sell-page__loyalty-text">
                    Enroll them in your loyalty program or apply any available rewards before completing checkout.
                  </p>
                  <div className="sell-page__loyalty-actions">
                    <Link to="/customers" className="button button--ghost button--small">
                      Enroll customer
                    </Link>
                    <Link to="/customers" className="button button--ghost button--small">
                      Apply rewards
                    </Link>
                  </div>
                </div>
              )}
            </div>

                <div className="sell-page__field-group">
                  <label className="field__label" htmlFor="sell-payment-method">Payment method</label>
                  <select
                    id="sell-payment-method"
                    value={paymentMethod}
                    onChange={event => setPaymentMethod(event.target.value as 'cash' | 'mobile' | 'card')}
                    className="sell-page__select"
                  >
                    <option value="cash">Cash</option>
                    <option value="mobile">Mobile money</option>
                    <option value="card">Card</option>
                  </select>
                </div>

                {paymentMethod === 'cash' && (
                  <div className="sell-page__field-group">
                    <label className="field__label" htmlFor="sell-amount-tendered">Cash received</label>
                    <input
                      id="sell-amount-tendered"
                      type="number"
                      min="0"
                      step="0.01"
                      value={amountTendered}
                      onChange={event => setAmountTendered(event.target.value)}
                      className="sell-page__input"
                    />
                  </div>
                )}
              </div>

              <div className="sell-page__payment-summary" aria-live="polite">
                <div>
                  <span className="sell-page__summary-label">Amount due</span>
                  <strong>GHS {subtotal.toFixed(2)}</strong>
                </div>
                <div>
                  <span className="sell-page__summary-label">Paid</span>
                  <strong>GHS {amountPaid.toFixed(2)}</strong>
                </div>
                <div className={`sell-page__change${isCashShort ? ' is-short' : ''}`}>
                  <span className="sell-page__summary-label">{isCashShort ? 'Short' : 'Change due'}</span>
                  <strong>GHS {changeDue.toFixed(2)}</strong>
                </div>
              </div>

              {saleError && <p className="sell-page__message sell-page__message--error">{saleError}</p>}
              {saleSuccess && (
                <div className="sell-page__message sell-page__message--success">
                  <span>{saleSuccess}</span>
                  <button
                    type="button"
                    className="button button--small"
                    onClick={() => window.print()}
                  >
                    Print again
                  </button>
                </div>
              )}

              {saleSuccess && receiptSharePayload && (
                <section className="sell-page__engagement" aria-live="polite">
                  <h4 className="sell-page__engagement-title">Share the receipt</h4>
                  <p className="sell-page__engagement-text">
                    Email, text, or WhatsApp the receipt so your customer has a digital copy right away.
                  </p>
                  <div className="sell-page__engagement-actions">
                    <button
                      type="button"
                      className="button button--ghost button--small"
                      onClick={handleDownloadPdf}
                    >
                      Download PDF
                    </button>
                    <a
                      className="button button--ghost button--small"
                      href={receiptSharePayload.whatsappHref}
                    >
                      WhatsApp receipt
                    </a>
                    <a
                      className="button button--ghost button--small"
                      href={receiptSharePayload.emailHref}
                    >
                      Email receipt
                    </a>
                    <a
                      className="button button--ghost button--small"
                      href={receiptSharePayload.smsHref}
                    >
                      Text receipt
                    </a>
                  </div>
                  <details className="sell-page__engagement-details">
                    <summary>Preview message</summary>
                    <pre className="sell-page__engagement-preview">{receiptSharePayload.message}</pre>
                  </details>
                </section>
              )}

              <button
                type="button"
                className="button button--primary button--block"
                onClick={recordSale}
                disabled={cart.length === 0 || isRecording}
              >
                {isRecording ? 'Saving…' : 'Record sale'}
              </button>
            </>
          ) : (
            <div className="empty-state">
              <h3 className="empty-state__title">Cart is empty</h3>
              <p>Select products from the list to start a new sale.</p>
            </div>
          )}
        </section>
      </div>

      <div className={`receipt-print${receipt ? ' is-ready' : ''}`} aria-hidden={receipt ? 'false' : 'true'}>
        {receipt && (
          <div className="receipt-print__inner">
            <h2 className="receipt-print__title">Sedifex POS</h2>
            <p className="receipt-print__meta">
              {user?.email ?? 'sales@sedifex.app'}
              <br />
              {receipt.createdAt.toLocaleString()}
            </p>

            {receipt.customer && (
              <div className="receipt-print__section">
                <strong>Customer:</strong>
                <div>{receipt.customer.name}</div>
                {receipt.customer.phone && <div>{receipt.customer.phone}</div>}
                {receipt.customer.email && <div>{receipt.customer.email}</div>}
              </div>
            )}

            <table className="receipt-print__table">
              <thead>
                <tr>
                  <th>Item</th>
                  <th>Qty</th>
                  <th>Total</th>
                </tr>
              </thead>
              <tbody>
                {receipt.items.map(line => (
                  <tr key={line.productId}>
                    <td>{line.name}</td>
                    <td>{line.qty}</td>
                    <td>GHS {(line.qty * line.price).toFixed(2)}</td>
                  </tr>
                ))}
              </tbody>
            </table>

            <div className="receipt-print__summary">
              <div>
                <span>Subtotal</span>
                <strong>GHS {receipt.subtotal.toFixed(2)}</strong>
              </div>
              <div>
                <span>Paid ({receipt.payment.method})</span>
                <strong>GHS {receipt.payment.amountPaid.toFixed(2)}</strong>
              </div>
              <div>
                <span>Change</span>
                <strong>GHS {receipt.payment.changeDue.toFixed(2)}</strong>
              </div>
            </div>

            <p className="receipt-print__footer">Sale #{receipt.saleId} — Thank you for shopping with us!</p>
          </div>
        )}
      </div>
    </div>
  )
}<|MERGE_RESOLUTION|>--- conflicted
+++ resolved
@@ -265,7 +265,7 @@
 
     const message = lines.join('\n')
     const emailSubject = `Receipt for sale #${receipt.saleId}`
-<<<<<<< HEAD
+
     const encodedSubject = encodeURIComponent(emailSubject)
     const encodedBody = encodeURIComponent(message)
     const emailHref = `mailto:${receipt.customer?.email ?? ''}?subject=${encodedSubject}&body=${encodedBody}`
@@ -325,14 +325,7 @@
   if (!storeLoading && !hasAccess) {
     return <AccessDenied feature="sell" role={role ?? null} />
   }
-=======
-    const emailHref = `mailto:${receipt.customer?.email ?? ''}?subject=${encodeURIComponent(emailSubject)}&body=${encodeURIComponent(message)}`
-    const smsHref = `sms:${receipt.customer?.phone ?? ''}?body=${encodeURIComponent(message)}`
-    const whatsappHref = `https://wa.me/?text=${encodeURIComponent(message)}`
-
-    return { message, emailHref, smsHref, whatsappHref }
-  }, [receipt])
->>>>>>> ba88a481
+
 
   function addToCart(p: Product) {
     setCart(cs => {
