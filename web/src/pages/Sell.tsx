--- conflicted
+++ resolved
@@ -447,14 +447,8 @@
     }
   }
 
-<<<<<<< HEAD
-=======
-  if (storeLoading) return <div>Loading…</div>
-  if (!STORE_ID) {
-    return <div>We were unable to confirm your workspace access. Please sign out and back in.</div>
-  }
-
->>>>>>> ce5a8b44
+
+
   const filtered = products.filter(p => p.name.toLowerCase().includes(queryText.toLowerCase()))
 
   return (
