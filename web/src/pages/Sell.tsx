// web/src/pages/Sell.tsx
import React, { useEffect, useMemo, useRef, useState } from 'react'
import { useSearchParams } from 'react-router-dom'
import {
  addDoc,
  collection,
  doc,
  limit,
  onSnapshot,
  orderBy,
  query,
  serverTimestamp,
  where,
} from 'firebase/firestore'
import { httpsCallable } from 'firebase/functions'
import { db, functions } from '../firebase'
import { useActiveStore } from '../hooks/useActiveStore'
import { useAuthUser } from '../hooks/useAuthUser'
import { normalizeBarcode } from '../utils/barcode'
import {
  CUSTOMER_CACHE_LIMIT,
  PRODUCT_CACHE_LIMIT,
  loadCachedCustomers,
  loadCachedProducts,
  saveCachedCustomers,
  saveCachedProducts,
} from '../utils/offlineCache'
import './Sell.css'

import { BrowserMultiFormatReader, BrowserQRCodeSvgWriter } from '@zxing/browser'
<<<<<<< HEAD
import {
  BarcodeFormat,
  DecodeHintType,
  NotFoundException,
} from '@zxing/library'
=======
import { NotFoundException } from '@zxing/library'
>>>>>>> 5cb36aec
import { useKeyboardScanner } from '../components/BarcodeScanner'
import { buildSimplePdf } from '../utils/pdf'
import {
  PaymentMethod,
  buildReceiptPdf,
  type ReceiptLine,
  type ReceiptPayload,
} from '../utils/receipt'

type ItemType = 'product' | 'service'

type Product = {
  id: string
  name: string
  sku: string | null
  barcode: string | null
  price: number | null
  taxRate?: number | null
  itemType: ItemType
}

type CartLine = {
  productId: string
  name: string
  qty: number
  price: number
  taxRate: number
  itemType: ItemType
}

type ScanStatus = {
  type: 'success' | 'error'
  message: string
}

type Customer = {
  id: string
  name: string
  phone: string | null
  email?: string | null
}

type CustomerMode = 'walk_in' | 'named'

function mapFirestoreProduct(id: string, data: any): Product {
  const nameRaw = typeof data.name === 'string' ? data.name : ''
  const skuRaw = typeof data.sku === 'string' ? data.sku : ''

  const barcodeSource =
    typeof data.barcode === 'string'
      ? data.barcode
      : typeof data.sku === 'string'
        ? data.sku
        : ''

  return {
    id,
    name: nameRaw.trim() || 'Untitled item',
    sku: skuRaw.trim() || null,
    barcode: normalizeBarcode(barcodeSource) || null,
    price:
      typeof data.price === 'number' && Number.isFinite(data.price)
        ? data.price
        : null,
    taxRate:
      typeof data.taxRate === 'number' && Number.isFinite(data.taxRate)
        ? data.taxRate
        : null,
    itemType: data.itemType === 'service' ? 'service' : 'product',
  }
}

function formatCurrency(amount: number | null | undefined): string {
  if (typeof amount !== 'number' || !Number.isFinite(amount)) return 'GHS 0.00'
  return `GHS ${amount.toFixed(2)}`
}

export default function Sell() {
  const { storeId: activeStoreId } = useActiveStore()
  const user = useAuthUser()
  const [searchParams] = useSearchParams()

  const [storeName, setStoreName] = useState<string | null>(null)
  const [products, setProducts] = useState<Product[]>([])
  const [searchText, setSearchText] = useState('')
  const [cart, setCart] = useState<CartLine[]>([])
  const [paymentMethod, setPaymentMethod] = useState<PaymentMethod>('cash')
  const [amountPaidInput, setAmountPaidInput] = useState('')
  const [discountInput, setDiscountInput] = useState('')
  const [taxInput, setTaxInput] = useState('')
  const [isSaving, setIsSaving] = useState(false)
  const [errorMessage, setErrorMessage] = useState<string | null>(null)
  const [successMessage, setSuccessMessage] = useState<string | null>(null)

  const activityActor = user?.displayName || user?.email || 'Team member'

  // 🔹 Scan-specific state
  const [scanInput, setScanInput] = useState('')
  const [scanStatus, setScanStatus] = useState<ScanStatus | null>(null)

  // 🔹 Camera scanner
  const [isCameraOpen, setIsCameraOpen] = useState(false)
  const [isCameraReady, setIsCameraReady] = useState(false)
  const [cameraError, setCameraError] = useState<string | null>(null)
  const [cameraStatusMessage, setCameraStatusMessage] = useState('')
  const [lastCameraScanAt, setLastCameraScanAt] = useState<number | null>(null)
  const videoRef = useRef<HTMLVideoElement | null>(null)
  const scannerControlsRef = useRef<{ stop: () => void } | null>(null)
  const appliedCustomerFromParams = useRef<string | null>(null)

  // 🔹 Customer selection
  const [customerMode, setCustomerMode] = useState<CustomerMode>('walk_in')
  const [customerNameInput, setCustomerNameInput] = useState('')
  const [customerPhoneInput, setCustomerPhoneInput] = useState('')
  const [customerSearchTerm, setCustomerSearchTerm] = useState('')
  const [allCustomers, setAllCustomers] = useState<Customer[]>([])
  const [selectedCustomerId, setSelectedCustomerId] = useState<string | null>(null)
  const [lastReceipt, setLastReceipt] = useState<ReceiptPayload | null>(null)
  const [receiptDownload, setReceiptDownload] = useState<{
    url: string
    fileName: string
    shareText: string
  } | null>(null)
  const [receiptQrSvg, setReceiptQrSvg] = useState<string | null>(null)

  function extractStoreName(data: any): string | null {
    const candidates = [
      data?.company,
      data?.name,
      data?.companyName,
      data?.storeName,
      data?.businessName,
    ]

    for (const candidate of candidates) {
      if (typeof candidate === 'string' && candidate.trim()) {
        return candidate.trim()
      }
    }

    return null
  }

  useEffect(() => {
    if (!activeStoreId) {
      setStoreName(null)
      return
    }

    const refs = [
      doc(db, 'stores', activeStoreId),
      doc(db, 'workspaces', activeStoreId),
    ]

    const unsubscribers = refs.map(ref =>
      onSnapshot(
        ref,
        snapshot => {
          const name = extractStoreName(snapshot.data())
          setStoreName(prev => (name ? name : prev ?? null))
        },
        () => setStoreName(prev => prev ?? null),
      ),
    )

    return () => {
      unsubscribers.forEach(unsub => unsub())
    }
  }, [activeStoreId])

  // Load products
  useEffect(() => {
    let cancelled = false

    if (!activeStoreId) {
      setProducts([])
      return () => {
        cancelled = true
      }
    }

    // 1) Seed from offline cache for instant results / offline support
    loadCachedProducts<Product>({ storeId: activeStoreId })
      .then(cached => {
        if (cancelled || !cached.length) return
        setProducts(
          cached
            .map((item, index) =>
              mapFirestoreProduct((item as any).id ?? `cached-${index}`, item as any),
            )
            .sort((a, b) => a.name.localeCompare(b.name, undefined, { sensitivity: 'base' })),
        )
      })
      .catch(err => {
        console.warn('[sell] Failed to load cached products', err)
      })

    const q = query(
      collection(db, 'products'),
      where('storeId', '==', activeStoreId),
      orderBy('name', 'asc'),
      limit(PRODUCT_CACHE_LIMIT),
    )

    const unsub = onSnapshot(q, snap => {
      const rows: Product[] = snap.docs.map(d =>
        mapFirestoreProduct(d.id, d.data()),
      )

      saveCachedProducts(
        rows.map(r => ({ ...r, id: undefined as any })),
        { storeId: activeStoreId },
      ).catch(err => {
        console.warn('[sell] Failed to cache products', err)
      })
      setProducts(rows)
    })

    return () => {
      cancelled = true
      unsub()
    }
  }, [activeStoreId])

  useEffect(() => {
    if (!lastReceipt) return

    if (receiptDownload?.url) {
      URL.revokeObjectURL(receiptDownload.url)
    }

    const built = buildReceiptPdf(lastReceipt)
    setReceiptDownload(built)
  }, [lastReceipt])

  useEffect(() => {
    if (!receiptDownload?.url) {
      setReceiptQrSvg(null)
      return
    }

    try {
      const writer = new BrowserQRCodeSvgWriter()
      const svg = writer.write(receiptDownload.url, 200, 200)
      svg.setAttribute('role', 'img')
      svg.setAttribute('aria-label', 'Receipt QR code')
      setReceiptQrSvg(svg.outerHTML)
    } catch (error) {
      console.warn('[sell] Failed to build receipt QR code', error)
      setReceiptQrSvg(null)
    }
  }, [receiptDownload])

  useEffect(() => {
    return () => {
      if (receiptDownload?.url) {
        URL.revokeObjectURL(receiptDownload.url)
      }
    }
  }, [receiptDownload])

  // Load customers
  useEffect(() => {
    let cancelled = false

    if (!activeStoreId) {
      setAllCustomers([])
      return () => {
        cancelled = true
      }
    }

    // 1) Try cached customers first
    loadCachedCustomers<Customer>({ storeId: activeStoreId })
      .then(cached => {
        if (cancelled || !cached.length) return
        setAllCustomers(
          cached
            .map((item, index) => ({
              id: (item as any).id ?? `cached-${index}`,
              name: item.name,
              phone: item.phone ?? null,
              email: item.email ?? undefined,
            }))
            .sort((a, b) => a.name.localeCompare(b.name, undefined, { sensitivity: 'base' })),
        )
      })
      .catch(err => {
        console.warn('[sell] Failed to load cached customers', err)
      })

    const q = query(
      collection(db, 'customers'),
      where('storeId', '==', activeStoreId),
      orderBy('name', 'asc'),
      limit(CUSTOMER_CACHE_LIMIT),
    )

    const unsub = onSnapshot(q, snap => {
      const rows: Customer[] = snap.docs.map(docSnap => {
        const data = docSnap.data() as any
        return {
          id: docSnap.id,
          name: String(data.name ?? 'Unnamed customer'),
          phone:
            typeof data.phone === 'string' ? data.phone : null,
          email:
            typeof data.email === 'string' ? data.email : undefined,
        }
      })

      saveCachedCustomers(
        rows.map(r => ({ ...r, id: undefined as any })),
        { storeId: activeStoreId },
      ).catch(err => {
        console.warn('[sell] Failed to cache customers', err)
      })
      setAllCustomers(rows)
    })

    return () => {
      cancelled = true
      unsub()
    }
  }, [activeStoreId])

  const initialCustomerId = searchParams.get('customerId')

  useEffect(() => {
    if (!initialCustomerId) return

    if (appliedCustomerFromParams.current === initialCustomerId) return

    const match = allCustomers.find(customer => customer.id === initialCustomerId)
    if (!match) return

    setCustomerMode('named')
    setSelectedCustomerId(match.id)
    setCustomerNameInput(match.name)
    setCustomerPhoneInput(match.phone ?? '')
    setCustomerSearchTerm(match.name)
    appliedCustomerFromParams.current = initialCustomerId
  }, [initialCustomerId, allCustomers])

  const customerResults = useMemo(() => {
    if (customerMode !== 'named') return []
    const term = customerSearchTerm.trim().toLowerCase()

    const matches = allCustomers.filter(c => {
      if (!term) return true
      const inName = c.name.toLowerCase().includes(term)
      const inPhone = (c.phone ?? '').toLowerCase().includes(term)
      return inName || inPhone
    })

    return matches.slice(0, 20)
  }, [allCustomers, customerMode, customerSearchTerm])

  // Keep customer fields tidy when switching modes
  useEffect(() => {
    if (customerMode === 'walk_in') {
      setCustomerNameInput('')
      setCustomerPhoneInput('')
      setCustomerSearchTerm('')
      setSelectedCustomerId(null)
    } else if (customerMode === 'named' && customerNameInput) {
      setCustomerSearchTerm(customerNameInput)
    }
  }, [customerMode, customerNameInput])

  // Filtered list for manual search
  const filteredProducts = useMemo(() => {
    if (!searchText.trim()) return products
    const term = searchText.trim().toLowerCase()
    return products.filter(p => {
      const inName = p.name.toLowerCase().includes(term)
      const inSku = (p.sku ?? '').toLowerCase().includes(term)
      const inBarcode = (p.barcode ?? '').toLowerCase().includes(term)
      return inName || inSku || inBarcode
    })
  }, [products, searchText])

  // Totals (before discount)
  const { subTotal, autoTaxTotal } = useMemo(() => {
    let sub = 0
    let tax = 0
    for (const line of cart) {
      const lineSub = line.price * line.qty
      const rate = Number(line.taxRate || 0)
      const lineTax = rate > 0 ? lineSub * rate : 0
      sub += lineSub
      tax += lineTax
    }
    return {
      subTotal: sub,
      autoTaxTotal: tax,
    }
  }, [cart])

  // Allow overriding VAT/tax if the cashier wants to adjust the default rate
  const { effectiveTaxTotal, taxError } = useMemo(() => {
    const input = taxInput.trim()
    if (!input) {
      return { effectiveTaxTotal: autoTaxTotal, taxError: null as string | null }
    }

    let amount = 0
    let error: string | null = null

    if (input.endsWith('%')) {
      const num = Number(input.slice(0, -1).trim())
      if (!Number.isFinite(num) || num < 0) {
        error = 'Enter a valid percentage (e.g. 7.5%)'
      } else {
        amount = subTotal * (num / 100)
      }
    } else {
      const num = Number(input)
      if (!Number.isFinite(num) || num < 0) {
        error = 'Enter a valid VAT amount or percent'
      } else {
        amount = num
      }
    }

    return {
      effectiveTaxTotal: Number.isFinite(amount) ? amount : autoTaxTotal,
      taxError: error,
    }
  }, [autoTaxTotal, subTotal, taxInput])

  const grossTotal = useMemo(
    () => subTotal + effectiveTaxTotal,
    [effectiveTaxTotal, subTotal],
  )

  // Discount parsing
  const {
    discountAmount,
    discountError,
    totalAfterDiscount,
  } = useMemo(() => {
    const input = discountInput.trim()
    if (!input) {
      return {
        discountAmount: 0,
        discountError: null as string | null,
        totalAfterDiscount: grossTotal,
      }
    }

    let amount = 0
    let error: string | null = null

    if (input.endsWith('%')) {
      const num = Number(input.slice(0, -1).trim())
      if (!Number.isFinite(num) || num < 0) {
        error = 'Enter a valid percentage (e.g. 5 or 7.5)'
      } else {
        amount = grossTotal * (num / 100)
      }
    } else {
      const num = Number(input)
      if (!Number.isFinite(num) || num < 0) {
        error = 'Enter a valid amount or percentage'
      } else {
        amount = num
      }
    }

    if (amount > grossTotal) amount = grossTotal
    const finalTotal = Math.max(0, grossTotal - amount)

    return {
      discountAmount: amount,
      discountError: error,
      totalAfterDiscount: finalTotal,
    }
  }, [discountInput, grossTotal])

  const amountPaid = useMemo(() => {
    const raw = Number(amountPaidInput)
    if (!Number.isFinite(raw) || raw < 0) return 0
    return raw
  }, [amountPaidInput])

  const changeDue = useMemo(() => {
    const diff = amountPaid - totalAfterDiscount
    if (!Number.isFinite(diff)) return 0
    return diff > 0 ? diff : 0
  }, [amountPaid, totalAfterDiscount])

  const isShortPayment = useMemo(() => {
    if (amountPaid <= 0) return false
    return amountPaid < totalAfterDiscount
  }, [amountPaid, totalAfterDiscount])

  function printReceipt(options: {
    saleId: string
    items: { name: string; qty: number; price: number }[]
    totals: { subTotal: number; taxTotal: number; discount: number; total: number }
    paymentMethod: PaymentMethod
    discountInput: string
    companyName?: string | null
    customerName?: string | null
  }) {
    try {
      const iframe = document.createElement('iframe')
      iframe.style.position = 'fixed'
      iframe.style.width = '0'
      iframe.style.height = '0'
      iframe.style.border = '0'
      iframe.style.visibility = 'hidden'

      const receiptDate = new Date().toLocaleString()
      const lineRows = options.items
        .map(line => {
          const total = line.price * line.qty
          return `<tr><td>${line.name}</td><td style="text-align:right">${line.qty}</td><td style="text-align:right">${formatCurrency(line.price)}</td><td style="text-align:right">${formatCurrency(total)}</td></tr>`
        })
        .join('')

      const receiptHtml = `<!doctype html>
  <html>
    <head>
      <meta charset="utf-8" />
      <style>
        body { font-family: -apple-system, BlinkMacSystemFont, 'Segoe UI', sans-serif; margin: 0; padding: 16px; color: #0f172a; }
        h1 { font-size: 18px; margin: 0 0 12px; }
        table { width: 100%; border-collapse: collapse; margin-top: 8px; }
        th, td { padding: 6px 4px; font-size: 13px; }
        th { text-align: left; border-bottom: 1px solid #e2e8f0; }
        tfoot td { font-weight: 700; border-top: 1px solid #e2e8f0; }
        .meta { font-size: 12px; color: #475569; margin: 0; }
      </style>
    </head>
    <body>
      <h1>Sale receipt</h1>
      ${
        options.companyName
          ? `<p class="meta"><strong>${options.companyName}</strong></p>`
          : ''
      }
      <p class="meta">Sale ID: ${options.saleId}</p>
      <p class="meta">${receiptDate}</p>
      <p class="meta">Payment: ${options.paymentMethod.replace('_', ' ')}</p>
      ${options.customerName ? `<p class="meta">Customer: ${options.customerName}</p>` : ''}
      <table>
        <thead><tr><th>Item</th><th style="text-align:right">Qty</th><th style="text-align:right">Price</th><th style="text-align:right">Total</th></tr></thead>
        <tbody>${lineRows}</tbody>
        <tfoot>
          <tr><td colspan="3">Subtotal</td><td style="text-align:right">${formatCurrency(options.totals.subTotal)}</td></tr>
          <tr><td colspan="3">VAT / Tax</td><td style="text-align:right">${formatCurrency(options.totals.taxTotal)}</td></tr>
          <tr><td colspan="3">Discount</td><td style="text-align:right">${options.discountInput ? options.discountInput : 'None'}</td></tr>
          <tr><td colspan="3">Total</td><td style="text-align:right">${formatCurrency(options.totals.total)}</td></tr>
          <tr><td colspan="3">Payment</td><td style="text-align:right">${options.paymentMethod.replace('_', ' ')}</td></tr>
        </tfoot>
      </table>
    </body>
  </html>`

      iframe.onload = () => {
        const frameWindow = iframe.contentWindow
        if (frameWindow) {
          frameWindow.focus()
          frameWindow.print()
        }

        setTimeout(() => {
          document.body.removeChild(iframe)
        }, 500)
      }

      iframe.srcdoc = receiptHtml
      document.body.appendChild(iframe)
    } catch (error) {
      console.error('[sell] Unable to print receipt', error)
    }
  }

  function addProductToCart(product: Product, qty: number = 1) {
    if (!product.price || product.price < 0) {
      setScanStatus({
        type: 'error',
        message: `This item has no price. Set a price on the Products page first.`,
      })
      return
    }

    setCart(prev => {
      const existingIndex = prev.findIndex(
        line => line.productId === product.id,
      )
      if (existingIndex >= 0) {
        const next = [...prev]
        next[existingIndex] = {
          ...next[existingIndex],
          qty: next[existingIndex].qty + qty,
        }
        return next
      }
      return [
        ...prev,
        {
          productId: product.id,
          name: product.name,
          qty,
          price: product.price,
          taxRate: product.taxRate || 0,
          itemType: product.itemType,
        },
      ]
    })
  }

  function updateCartQty(productId: string, qty: number) {
    setCart(prev =>
      prev
        .map(line =>
          line.productId === productId ? { ...line, qty } : line,
        )
        .filter(line => line.qty > 0),
    )
  }

  function removeCartLine(productId: string) {
    setCart(prev => prev.filter(line => line.productId !== productId))
  }

  // 🔹 Use decoded text for both manual + camera
  function handleScanFromDecodedText(
    rawText: string,
    source: 'manual' | 'camera' | 'keyboard' = 'manual',
  ) {
    const normalized = normalizeBarcode(rawText)
    if (!normalized) {
      setScanStatus({
        type: 'error',
        message: 'No barcode detected. Try scanning again.',
      })
      return
    }

    const found = products.find(p => {
      const productBarcode = p.barcode || normalizeBarcode(p.sku ?? '')
      return productBarcode === normalized
    })

    if (!found) {
      setScanStatus({
        type: 'error',
        message: `No product found for code ${normalized}. Check the SKU/barcode on the Products page.`,
      })
      return
    }

    addProductToCart(found, 1)
    setScanStatus({
      type: 'success',
      message:
        source === 'keyboard'
          ? `Added "${found.name}" via the scanner.`
          : `Added "${found.name}" to the cart.`,
    })
  }

  // 🔹 Manual scan submit
  function handleScanSubmit(event: React.FormEvent) {
    event.preventDefault()
    setScanStatus(null)

    const normalized = normalizeBarcode(scanInput)
    if (!normalized) {
      setScanStatus({
        type: 'error',
        message: 'No barcode detected. Try scanning again.',
      })
      return
    }

    handleScanFromDecodedText(normalized)
    setScanInput('')
  }

  useKeyboardScanner(
    result => {
      setScanStatus(null)
      handleScanFromDecodedText(result.code, result.source)
    },
    message =>
      setScanStatus({
        type: 'error',
        message,
      }),
  )

  // 🔹 Camera scanner logic (prefer back camera)
  useEffect(() => {
    if (!isCameraOpen || !videoRef.current) return

    const reader = new BrowserMultiFormatReader()
    const hints = new Map<DecodeHintType, any>()
    hints.set(DecodeHintType.TRY_HARDER, true)
    hints.set(DecodeHintType.POSSIBLE_FORMATS, [
      BarcodeFormat.CODE_128,
      BarcodeFormat.CODE_39,
      BarcodeFormat.EAN_13,
      BarcodeFormat.EAN_8,
      BarcodeFormat.UPC_A,
      BarcodeFormat.UPC_E,
      BarcodeFormat.ITF,
      BarcodeFormat.QR_CODE,
    ])
    reader.setHints(hints)
    setCameraError(null)
    setIsCameraReady(false)
    setLastCameraScanAt(null)
    setCameraStatusMessage(
      'Opening camera… If this stays here, check that you allowed camera access.',
    )

    let cancelled = false

    ;(async () => {
      try {
        let deviceId: string | undefined

        if (navigator.mediaDevices && navigator.mediaDevices.enumerateDevices) {
          const devices = await navigator.mediaDevices.enumerateDevices()
          const videoDevices = devices.filter(d => d.kind === 'videoinput')

          if (videoDevices.length > 0) {
            const backCamera =
              videoDevices.find(d =>
                /back|rear|environment/i.test(d.label || ''),
              ) || videoDevices[0]

            deviceId = backCamera.deviceId
          }
        }

        const controls = await reader.decodeFromVideoDevice(
          deviceId,
          videoRef.current!,
          (result, error) => {
            if (cancelled) return

            setIsCameraReady(true)
            setCameraStatusMessage(
              'Camera is on. Center the barcode in the guide box and hold steady.',
            )

            if (result) {
              setLastCameraScanAt(Date.now())
              const text = result.getText()
              if (text) {
                handleScanFromDecodedText(text)
              }
            }

            if (error && !(error instanceof NotFoundException)) {
              console.error('[sell] camera decode error', error)
            }
          },
        )

        scannerControlsRef.current = controls
      } catch (err: any) {
        console.error('[sell] camera init error', err)
        if (!cancelled) {
          setCameraError(
            'We could not access your camera. Check permissions and try again.',
          )
          setCameraStatusMessage('Camera access failed. Enter the code manually instead.')
          setIsCameraOpen(false)
        }
      }
    })()

    return () => {
      cancelled = true

      if (scannerControlsRef.current) {
        scannerControlsRef.current.stop()
        scannerControlsRef.current = null
      }
    }
  }, [isCameraOpen, products])

  useEffect(() => {
    if (!isCameraOpen) return

    setCameraStatusMessage(
      isCameraReady
        ? 'Camera is on. Hold the barcode closer to the lens and keep it steady.'
        : 'Opening camera… If this stays here, check that you allowed camera access.',
    )

    const id = window.setInterval(() => {
      if (!isCameraReady) return

      if (lastCameraScanAt && Date.now() - lastCameraScanAt < 5000) {
        setCameraStatusMessage(
          'Barcode detected! If it does not add automatically, move it closer and try again.',
        )
      } else {
        setCameraStatusMessage(
          'No barcode detected yet. Fill the guide box with the barcode and improve lighting.',
        )
      }
    }, 1200)

    return () => window.clearInterval(id)
  }, [isCameraOpen, isCameraReady, lastCameraScanAt])

  function handleCloseCameraClick() {
    setIsCameraOpen(false)

    if (scannerControlsRef.current) {
      scannerControlsRef.current.stop()
      scannerControlsRef.current = null
    }
  }

  function buildActivitySummary(items: CartLine[]) {
    if (!items.length) return 'Recorded sale'

    const labels = items.map(item => {
      const product = products.find(p => p.id === item.productId)
      const typeLabel =
        item.itemType === 'service'
          ? 'service'
          : product?.itemType === 'service'
            ? 'service'
            : 'product'
      const name = item.name || product?.name || 'Item'
      return typeLabel === 'service' ? `${name} (service)` : name
    })

    if (labels.length === 1) return `Sold ${labels[0]}`

    const [first, second, ...rest] = labels
    const suffix = rest.length ? ` +${rest.length} more` : ''
    return `Sold ${first}, ${second}${suffix}`
  }

  async function logSaleActivity(options: {
    saleId: string
    total: number
    items: CartLine[]
    paymentMethod: PaymentMethod
    receipt: ReceiptPayload
  }) {
    if (!activeStoreId) return

    try {
      const itemCount = options.items.reduce((sum, item) => sum + (item.qty || 0), 0)
      const summary = buildActivitySummary(options.items)
      const detail = [
        `${itemCount || options.items.length} item${itemCount === 1 ? '' : 's'}`,
        `Total ${formatCurrency(options.total)}`,
        `Payment ${options.paymentMethod.replace('_', ' ')}`,
        `ID ${options.saleId}`,
      ].join(' · ')

      const receiptPayload: ReceiptPayload = {
        saleId: options.receipt.saleId,
        items: options.receipt.items.map(item => ({
          name: item.name,
          qty: item.qty,
          price: item.price,
        })),
        totals: options.receipt.totals,
        paymentMethod: options.receipt.paymentMethod,
        discountInput: options.receipt.discountInput,
        companyName: options.receipt.companyName ?? null,
        customerName: options.receipt.customerName ?? null,
      }

      await addDoc(collection(db, 'activity'), {
        storeId: activeStoreId,
        type: 'sale',
        summary,
        detail,
        actor: activityActor,
        createdAt: serverTimestamp(),
        receipt: receiptPayload,
      })
    } catch (error) {
      console.warn('[activity] Failed to log sale activity', error)
    }
  }

  async function handleCommitSale() {
    setErrorMessage(null)
    setSuccessMessage(null)
    setScanStatus(null)

    if (!activeStoreId) {
      setErrorMessage('Select a workspace before recording a sale.')
      return
    }
    if (!cart.length) {
      setErrorMessage('Add at least one item to the cart.')
      return
    }
    if (taxError) {
      setErrorMessage('Please fix the VAT field before saving.')
      return
    }
    if (discountError) {
      setErrorMessage('Please fix the discount field before saving.')
      return
    }
    if (customerMode === 'named' && !customerNameInput.trim()) {
      setErrorMessage('Enter or choose a customer name.')
      return
    }

    setIsSaving(true)
    try {
      const saleId = `sale_${activeStoreId}_${Date.now()}`
      const cartSnapshot = [...cart]

      const items = cart.map(line => ({
        productId: line.productId,
        name: line.name,
        qty: line.qty,
        price: line.price,
        taxRate: line.taxRate,
        type: line.itemType,
        isService: line.itemType === 'service',
      }))

      const totals = {
        subTotal,
        taxTotal: effectiveTaxTotal,
        discount: discountAmount,
        total: totalAfterDiscount,
      }

      const payment = {
        method: paymentMethod,
        tenders: [
          {
            method: paymentMethod,
            amount: totalAfterDiscount,
          },
        ],
      }

      const customerName = customerMode === 'named' ? customerNameInput.trim() : null

      const customerPayload =
        customerMode === 'walk_in'
          ? null
          : {
              id: selectedCustomerId,
              name: customerName,
              phone: customerPhoneInput.trim() || null,
            }

      const commitSaleFn = httpsCallable(functions, 'commitSale')
      await commitSaleFn({
        branchId: activeStoreId,
        items,
        totals,
        cashierId: user?.uid ?? null,
        saleId,
        payment,
        customer: customerPayload,
      })

      const receiptItems: ReceiptLine[] = cartSnapshot.map(line => ({
        name: line.name,
        qty: line.qty,
        price: line.price,
      }))

      const receiptPayload: ReceiptPayload = {
        saleId,
        items: receiptItems,
        totals,
        paymentMethod,
        discountInput,
        companyName: storeName,
        customerName,
      }

      printReceipt({
        saleId,
        items: cartSnapshot,
        totals,
        paymentMethod,
        discountInput,
        companyName: storeName,
        customerName,
      })

      setLastReceipt(receiptPayload)

      await logSaleActivity({
        saleId,
        total: totalAfterDiscount,
        items: cartSnapshot,
        paymentMethod,
        receipt: receiptPayload,
      })

      setCart([])
      setAmountPaidInput('')
      setDiscountInput('')
      setTaxInput('')
      setCustomerNameInput('')
      setCustomerPhoneInput('')
      setSelectedCustomerId(null)
      setSuccessMessage('Sale recorded successfully.')
    } catch (error: any) {
      console.error('[sell] Failed to commit sale', error)
      setErrorMessage(
        typeof error?.message === 'string'
          ? error.message
          : 'We could not save this sale. Please try again.',
      )
    } finally {
      setIsSaving(false)
    }
  }

  return (
    <div className="page sell-page">
      <header className="page__header sell-page__header">
        <div>
          <h2 className="page__title">Sell</h2>
          <p className="page__subtitle">
            Scan barcodes with your camera or a scanner, build a cart, apply
            discount, pick the customer, then save the sale.
          </p>
        </div>
      </header>

      <div className="sell-page__grid">
        {/* LEFT */}
        <section className="card sell-page__left">
          <div className="sell-page__section-header">
            <h3>Scan barcode</h3>
            <p>
              Use your phone camera or a USB barcode scanner. We match the code
              to the product SKU/barcode you saved.
            </p>
          </div>

          <form
            className="sell-page__scan-form"
            onSubmit={handleScanSubmit}
          >
            <label className="field">
              <span className="field__label">Barcode / SKU</span>
              <input
                type="text"
                inputMode="numeric"
                autoCorrect="off"
                autoCapitalize="off"
                placeholder="Tap here, then scan the product barcode"
                value={scanInput}
                onChange={e => setScanInput(e.target.value)}
              />
            </label>
            <button type="submit" className="button button--primary">
              Add from barcode
            </button>
          </form>

          {scanStatus && (
            <p
              className={
                scanStatus.type === 'success'
                  ? 'sell-page__scan-status sell-page__scan-status--success'
                  : 'sell-page__scan-status sell-page__scan-status--error'
              }
            >
              {scanStatus.message}
            </p>
          )}

          {/* Camera */}
          <div className="sell-page__section-header" style={{ marginTop: 16 }}>
            <h3>Camera scanner (beta)</h3>
            <p>
              Opens your device camera and automatically adds items as you scan.
            </p>
          </div>

          {isCameraOpen ? (
            <div className="sell-page__camera-panel">
              <div className="sell-page__camera-viewport">
                <video
                  ref={videoRef}
                  className="sell-page__camera-preview"
                  autoPlay
                  muted
                  playsInline
                />
                <div className="sell-page__camera-overlay" aria-hidden="true" />
              </div>
              <div className="sell-page__camera-actions">
                <button
                  type="button"
                  className="button button--ghost"
                  onClick={handleCloseCameraClick}
                >
                  Close camera
                </button>
              </div>
              <p
                className={
                  'sell-page__camera-hint ' +
                  (isCameraReady ? '' : 'sell-page__camera-hint--idle')
                }
              >
                {cameraStatusMessage}
              </p>
              {cameraError && (
                <p className="sell-page__camera-error">{cameraError}</p>
              )}
            </div>
          ) : (
            <button
              type="button"
              className="button button--ghost"
              onClick={() => setIsCameraOpen(true)}
            >
              Open camera scanner
            </button>
          )}

          <hr className="sell-page__divider" />

          <div className="sell-page__section-header">
            <h3>Find product</h3>
            <p>Search by name, SKU, or barcode to add items manually.</p>
          </div>

          <div className="field">
            <label className="field__label" htmlFor="sell-search">
              Search products
            </label>
            <input
              id="sell-search"
              placeholder="Type to search..."
              value={searchText}
              onChange={e => setSearchText(e.target.value)}
            />
          </div>

          <div className="sell-page__product-list">
            {filteredProducts.length ? (
              filteredProducts.map(p => {
                const isUnavailable =
                  typeof p.price !== 'number' || !Number.isFinite(p.price) || p.price <= 0
                return (
                  <button
                    key={p.id}
                    type="button"
                    className="sell-page__product-row"
                    onClick={() => addProductToCart(p, 1)}
                    disabled={isUnavailable}
                  >
                    <div className="sell-page__product-main">
                      <div className="sell-page__product-name">{p.name}</div>
                      <div className="sell-page__product-meta">
                        {p.sku && <span>SKU: {p.sku}</span>}
                        {p.barcode && <span>Code: {p.barcode}</span>}
                      </div>
                    </div>
                    <div className="sell-page__product-price">
                      {isUnavailable ? (
                        <span style={{ color: '#b91c1c', fontSize: 12 }}>
                          Price unavailable – set price to sell
                        </span>
                      ) : (
                        formatCurrency(p.price)
                      )}
                    </div>
                  </button>
                )
              })
            ) : (
              <p className="sell-page__empty-products">
                No products match this search.
              </p>
            )}
          </div>
        </section>

        {/* RIGHT */}
        <section className="card sell-page__right">
          <div className="sell-page__section-header">
            <h3>Cart</h3>
            <p>Review items, apply discount, pick customer, then save the sale.</p>
          </div>

          <div className="sell-page__cart">
            {cart.length ? (
              <table className="sell-page__cart-table">
                <thead>
                  <tr>
                    <th>Item</th>
                    <th>Qty</th>
                    <th>Price</th>
                    <th>Total</th>
                    <th />
                  </tr>
                </thead>
                <tbody>
                  {cart.map(line => {
                    const lineTotal = line.price * line.qty
                    return (
                      <tr key={line.productId}>
                        <td>{line.name}</td>
                        <td>
                          <input
                            type="number"
                            min={1}
                            step={1}
                            value={line.qty}
                            onChange={e =>
                              updateCartQty(
                                line.productId,
                                Math.max(1, Number(e.target.value) || 1),
                              )
                            }
                            className="sell-page__qty-input"
                          />
                        </td>
                        <td>{formatCurrency(line.price)}</td>
                        <td>{formatCurrency(lineTotal)}</td>
                        <td>
                          <button
                            type="button"
                            className="button button--ghost button--small button--danger"
                            onClick={() => removeCartLine(line.productId)}
                          >
                            Remove
                          </button>
                        </td>
                      </tr>
                    )
                  })}
                </tbody>
              </table>
            ) : (
              <p className="sell-page__empty-cart">
                Cart is empty. Scan or select a product to begin.
              </p>
            )}
          </div>

          {/* Totals */}
          <div className="sell-page__summary">
            <div className="sell-page__totals">
              <div className="sell-page__totals-row">
                <span>Subtotal</span>
                <strong>{formatCurrency(subTotal)}</strong>
              </div>
              <div className="sell-page__totals-row">
                <span>VAT / Tax</span>
                <div style={{ textAlign: 'right' }}>
                  <input
                    type="text"
                    className={
                      'sell-page__input' +
                      (taxError ? ' sell-page__input--error' : '')
                    }
                    placeholder={`Auto: ${formatCurrency(autoTaxTotal)}`}
                    value={taxInput}
                    onChange={e => setTaxInput(e.target.value)}
                    style={{ maxWidth: 140 }}
                  />
                  {!taxInput && (
                    <div className="sell-page__totals-hint">
                      Using VAT from the product setup.
                    </div>
                  )}
                  {taxError && (
                    <div className="sell-page__totals-hint sell-page__totals-hint--error">
                      {taxError}
                    </div>
                  )}
                  {taxInput && !taxError && (
                    <div className="sell-page__totals-hint">
                      Override total: {formatCurrency(effectiveTaxTotal)}
                    </div>
                  )}
                </div>
              </div>
              <div className="sell-page__totals-row">
                <span>Discount</span>
                <div style={{ textAlign: 'right' }}>
                  <input
                    type="text"
                    className={
                      'sell-page__input' +
                      (discountError ? ' sell-page__input--error' : '')
                    }
                    placeholder="e.g. 5 or 5%"
                    value={discountInput}
                    onChange={e => setDiscountInput(e.target.value)}
                    style={{ maxWidth: 140 }}
                  />
                  {discountAmount > 0 && !discountError && (
                    <div style={{ fontSize: 12, color: '#4b5563' }}>
                      − {formatCurrency(discountAmount)}
                    </div>
                  )}
                  {discountError && (
                    <div
                      style={{
                        fontSize: 12,
                        color: '#b91c1c',
                        marginTop: 2,
                      }}
                    >
                      {discountError}
                    </div>
                  )}
                </div>
              </div>
              <div className="sell-page__totals-row sell-page__totals-row--grand">
                <span>Total</span>
                <strong>{formatCurrency(totalAfterDiscount)}</strong>
              </div>
            </div>
          </div>

          {/* Customer */}
          <div className="sell-page__customer">
            <div className="sell-page__customer-header">
              <div>
                <h3>Customer</h3>
                <p>
                  Mark it as a walk-in or link the sale to an existing / named
                  customer.
                </p>
              </div>
              <div className="sell-page__customer-mode">
                <button
                  type="button"
                  className={
                    'button button--ghost button--small' +
                    (customerMode === 'walk_in' ? ' is-active' : '')
                  }
                  onClick={() => setCustomerMode('walk_in')}
                >
                  Walk-in
                </button>
                <button
                  type="button"
                  className={
                    'button button--ghost button--small' +
                    (customerMode === 'named' ? ' is-active' : '')
                  }
                  onClick={() => setCustomerMode('named')}
                >
                  Existing / named customer
                </button>
              </div>
            </div>

            {customerMode === 'walk_in' ? (
              <p className="sell-page__customer-results-empty">
                Sale will be recorded as a walk-in. Switch to "Existing / named"
                to attach a saved customer.
              </p>
            ) : (
              <>
                <div className="sell-page__customer-search">
                  <label className="field__label">Pick a saved customer</label>
                  <input
                    type="text"
                    placeholder="Search saved customers by name or phone"
                    value={customerSearchTerm}
                    onChange={e => setCustomerSearchTerm(e.target.value)}
                  />
                  <ul className="sell-page__customer-results">
                    {customerResults.length ? (
                      customerResults.map(c => (
                        <li key={c.id}>
                          <button
                            type="button"
                            className={
                              selectedCustomerId === c.id ? 'is-active' : ''
                            }
                            onClick={() => {
                              setCustomerNameInput(c.name)
                              setCustomerPhoneInput(c.phone ?? '')
                              setSelectedCustomerId(c.id)
                              setCustomerSearchTerm(c.name)
                            }}
                          >
                            <span className="sell-page__customer-results-name">
                              {c.name}
                            </span>
                            <span className="sell-page__customer-results-meta">
                              {c.phone || 'No phone number saved'}
                            </span>
                          </button>
                        </li>
                      ))
                    ) : (
                      <p className="sell-page__customer-results-empty">
                        No matching customers. Add a new one below.
                      </p>
                    )}
                  </ul>
                </div>

                <div className="sell-page__customer-details">
                  <div className="field">
                    <label className="field__label">Customer name</label>
                    <input
                      type="text"
                      placeholder="Type to add a new name"
                      value={customerNameInput}
                      onChange={e => {
                        setCustomerNameInput(e.target.value)
                        setSelectedCustomerId(null)
                      }}
                    />
                  </div>
                  <div className="field">
                    <label className="field__label">Phone (optional)</label>
                    <input
                      type="tel"
                      placeholder="0xxxxxxxxx"
                      value={customerPhoneInput}
                      onChange={e => setCustomerPhoneInput(e.target.value)}
                    />
                  </div>
                </div>
              </>
            )}
          </div>

          {/* Payment */}
          <div className="sell-page__payment" style={{ marginTop: 20 }}>
            <div className="field">
              <label className="field__label">Payment method</label>
              <select
                value={paymentMethod}
                onChange={e =>
                  setPaymentMethod(e.target.value as PaymentMethod)
                }
              >
                <option value="cash">Cash</option>
                <option value="card">Card</option>
                <option value="mobile_money">Mobile money</option>
                <option value="transfer">Bank transfer</option>
              </select>
            </div>

            <div className="field">
              <label className="field__label">Amount paid (optional)</label>
              <input
                type="number"
                min="0"
                step="0.01"
                placeholder="If customer pays cash"
                value={amountPaidInput}
                onChange={e => setAmountPaidInput(e.target.value)}
              />
              {amountPaid > 0 && (
                <p
                  className={
                    'sell-page__change ' +
                    (isShortPayment ? 'is-short' : '')
                  }
                >
                  {isShortPayment
                    ? `Short by ${formatCurrency(
                        totalAfterDiscount - amountPaid,
                      )}`
                    : `Change due: ${formatCurrency(changeDue)}`}
                </p>
              )}
            </div>
          </div>

          {errorMessage && (
            <p className="sell-page__message sell-page__message--error">
              {errorMessage}
            </p>
          )}
          {successMessage && (
            <p className="sell-page__message sell-page__message--success">
              {successMessage}
            </p>
          )}
          {receiptDownload && lastReceipt && (
            <div className="sell-page__receipt-actions" role="status">
              <div className="sell-page__receipt-actions-row">
                <a
                  href={receiptDownload.url}
                  download={receiptDownload.fileName}
                  className="button button--ghost"
                >
                  Download PDF
                </a>
                <button
                  type="button"
                  className="button button--ghost"
                  onClick={() =>
                    printReceipt({
                      saleId: lastReceipt.saleId,
                      items: lastReceipt.items,
                      totals: lastReceipt.totals,
                      paymentMethod: lastReceipt.paymentMethod,
                      discountInput: lastReceipt.discountInput,
                      companyName: lastReceipt.companyName,
                      customerName: lastReceipt.customerName,
                    })
                  }
                >
                  Print again
                </button>
              </div>

              <div className="sell-page__share-row">
                <span>Share receipt:</span>
                <a
                  href={`https://wa.me/?text=${encodeURIComponent(receiptDownload.shareText)}`}
                  target="_blank"
                  rel="noreferrer"
                >
                  WhatsApp
                </a>
                <a
                  href={`https://t.me/share/url?url=${encodeURIComponent(receiptDownload.url)}&text=${encodeURIComponent(
                    receiptDownload.shareText,
                  )}`}
                  target="_blank"
                  rel="noreferrer"
                >
                  Telegram
                </a>
                <a
                  href={`mailto:?subject=${encodeURIComponent('Sale receipt')}&body=${encodeURIComponent(
                    `${receiptDownload.shareText}\n\nDownload: ${receiptDownload.url}`,
                  )}`}
                >
                  Email
                </a>
              </div>

              <div className="sell-page__qr">
                <div className="sell-page__qr-header">
                  <p className="sell-page__qr-title">Receipt QR</p>
                  <p className="sell-page__qr-subtitle">
                    Scan on a customer phone or second device to open the receipt link
                    quickly.
                  </p>
                </div>

                <div
                  className="sell-page__qr-code"
                  dangerouslySetInnerHTML={
                    receiptQrSvg ? { __html: receiptQrSvg } : undefined
                  }
                  aria-hidden={!receiptQrSvg}
                >
                  {!receiptQrSvg && <span className="sell-page__qr-empty">QR unavailable</span>}
                </div>

                <p className="sell-page__qr-hint">
                  Tip: Print this after checkout or have customers scan it directly at the
                  counter.
                </p>
              </div>
            </div>
          )}

          <div className="sell-page__actions">
            <button
              type="button"
              className="button button--ghost"
              onClick={() => {
                setCart([])
                setAmountPaidInput('')
                setDiscountInput('')
                setTaxInput('')
                setScanStatus(null)
                setErrorMessage(null)
                setSuccessMessage(null)
                setCustomerNameInput('')
                setCustomerPhoneInput('')
                setSelectedCustomerId(null)
              }}
              disabled={isSaving}
            >
              Clear cart
            </button>
            <button
              type="button"
              className="button button--primary"
              onClick={handleCommitSale}
              disabled={isSaving || !cart.length}
            >
              {isSaving ? 'Saving…' : 'Record sale'}
            </button>
          </div>
        </section>
      </div>
    </div>
  )
}<|MERGE_RESOLUTION|>--- conflicted
+++ resolved
@@ -28,15 +28,7 @@
 import './Sell.css'
 
 import { BrowserMultiFormatReader, BrowserQRCodeSvgWriter } from '@zxing/browser'
-<<<<<<< HEAD
-import {
-  BarcodeFormat,
-  DecodeHintType,
-  NotFoundException,
-} from '@zxing/library'
-=======
 import { NotFoundException } from '@zxing/library'
->>>>>>> 5cb36aec
 import { useKeyboardScanner } from '../components/BarcodeScanner'
 import { buildSimplePdf } from '../utils/pdf'
 import {
