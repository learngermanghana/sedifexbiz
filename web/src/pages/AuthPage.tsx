--- conflicted
+++ resolved
@@ -1,1208 +1,1190 @@
-import React, { useEffect, useMemo, useState } from 'react'
-import type { User } from 'firebase/auth'
-import {
-  createUserWithEmailAndPassword,
-  signInWithEmailAndPassword,
-  sendEmailVerification,
-} from 'firebase/auth'
-import {
-  doc,
-  serverTimestamp,
-  setDoc,
-  collection,
-  query,
-  onSnapshot,
-  limit,
-} from 'firebase/firestore'
-import { FirebaseError } from 'firebase/app'
-import { Link } from 'react-router-dom'
-import '../App.css'
-import { useToast } from '../components/ToastProvider'
-import { persistSession } from '../controllers/sessionController'
-import {
-  initializeStore,
-  resolveStoreAccess,
-  type ResolveStoreAccessResult,
-  type SignupRoleOption,
-  extractCallableErrorMessage,
-  INACTIVE_WORKSPACE_MESSAGE,
-} from '../controllers/accessController'
-import { auth, db } from '../firebase'
-import { setOnboardingStatus } from '../utils/onboarding'
-
-const LOGI_PARTNER_IMAGE_URL =
-  'https://raw.githubusercontent.com/learngermanghana/sedifexbiz/main/photos/pexels-omotayo-tajudeen-1650120-3213283%281%29.jpg'
-const AUTH_VISUAL_IMAGE_URL =
-  'https://raw.githubusercontent.com/learngermanghana/sedifexbiz/main/photos/pexels-olly-3801439.jpg'
-const EMAIL_PATTERN = /^[^\s@]+@[^\s@]+\.[^\s@]+$/
-const PASSWORD_MIN_LENGTH = 8
-
-type AuthMode = 'login' | 'signup'
-type StatusTone = 'idle' | 'loading' | 'success' | 'error'
-
-interface StatusState {
-  tone: StatusTone
-  message: string
-}
-
-interface PasswordStrength {
-  isLongEnough: boolean
-  hasUppercase: boolean
-  hasLowercase: boolean
-  hasNumber: boolean
-  hasSymbol: boolean
-}
-
-interface PartnerStoreSnippet {
-  id: string
-  name: string
-  town: string | null
-  country: string | null
-}
-
-function sanitizePhone(value: string): string {
-  return value.replace(/\D+/g, '')
-}
-
-function evaluatePasswordStrength(password: string): PasswordStrength {
-  return {
-    isLongEnough: password.length >= PASSWORD_MIN_LENGTH,
-    hasUppercase: /[A-Z]/.test(password),
-    hasLowercase: /[a-z]/.test(password),
-    hasNumber: /\d/.test(password),
-    hasSymbol: /[^A-Za-z0-9]/.test(password),
-  }
-}
-
-function getLoginValidationError(email: string, password: string): string | null {
-  if (!email) return 'Enter your email.'
-  if (!EMAIL_PATTERN.test(email)) return 'Enter a valid email address.'
-  if (!password) return 'Enter your password.'
-  return null
-}
-
-function getErrorMessage(error: unknown): string {
-  if (error instanceof FirebaseError) {
-    const code = error.code || ''
-    switch (code) {
-      case 'auth/invalid-login-credentials':
-      case 'auth/invalid-credential':
-      case 'auth/wrong-password':
-      case 'auth/user-not-found':
-        return 'Incorrect email or password.'
-      case 'auth/user-disabled':
-        return 'This account has been disabled. Please contact support to restore access.'
-      case 'auth/invalid-email':
-        return 'Enter a valid email address.'
-      case 'auth/missing-email':
-        return 'Enter your email to continue.'
-      case 'auth/too-many-requests':
-        return 'Too many attempts. Please wait a moment and try again.'
-      case 'auth/network-request-failed':
-        return 'Network error. Please check your connection and try again.'
-      case 'auth/email-already-in-use':
-        return 'An account already exists with this email.'
-      case 'auth/operation-not-allowed':
-        return 'Email and password sign-in is currently unavailable. Please contact support.'
-      case 'auth/missing-password':
-        return 'Enter your password to continue.'
-      case 'auth/weak-password':
-        return 'Please choose a stronger password. It must be at least 8 characters and include uppercase, lowercase, number, and symbol.'
-      case 'functions/permission-denied': {
-        const callableMessage =
-          extractCallableErrorMessage(error) ?? INACTIVE_WORKSPACE_MESSAGE
-        return callableMessage
-      }
-      default:
-        return (error as any).message || 'Something went wrong. Please try again.'
-    }
-  }
-
-  if (error instanceof Error) {
-    return error.message || 'Something went wrong. Please try again.'
-  }
-
-  if (typeof error === 'string') {
-    return error
-  }
-
-  return 'Something went wrong. Please try again.'
-}
-
-function getAuthErrorMessage(error: unknown, mode: AuthMode): string {
-  const baseMessage = getErrorMessage(error)
-  const firebaseCode = error instanceof FirebaseError ? error.code : undefined
-
-  const contextualMessage = (() => {
-    if (mode === 'signup' && baseMessage === 'An account already exists with this email.') {
-      return 'An account already exists with this email. Try logging in instead or use another email to sign up.'
-    }
-
-    if (
-      mode === 'login' &&
-      (firebaseCode === 'auth/invalid-credential' ||
-        firebaseCode === 'auth/invalid-login-credentials' ||
-        firebaseCode === 'auth/wrong-password' ||
-        firebaseCode === 'auth/user-not-found')
-    ) {
-      return 'Incorrect email or password. If you have forgotten your password, please reset it and try again.'
-    }
-
-    return baseMessage
-  })()
-
-  if (contextualMessage && contextualMessage !== 'Something went wrong. Please try again.') {
-    return contextualMessage
-  }
-
-  return mode === 'login'
-    ? 'We couldn’t sign you in. Confirm your email and password, check your internet connection, or reset your password if you cannot remember it.'
-    : 'We couldn’t create your account. Ensure all details are filled in, your network is stable, and try again. If the issue persists, please contact support.'
-}
-
-function formatTrialReminder(
-  billing: ResolveStoreAccessResult['billing'],
-): string | null {
-  if (!billing) return null
-  if (billing.status !== 'trial') return null
-  if (billing.paymentStatus === 'active') return null
-
-  const days = billing.trialDaysRemaining
-  if (typeof days === 'number') {
-    if (days <= 0) {
-      return 'Your free trial has ended. Please upgrade to continue.'
-    }
-    const unit = days === 1 ? 'day' : 'days'
-    return `You’re on a free trial — ${days} ${unit} left.`
-  }
-
-  return null
-}
-
-export default function AuthPage() {
-  const [mode, setMode] = useState<AuthMode>('login')
-  const [email, setEmail] = useState('')
-  const [password, setPassword] = useState('')
-  const [confirmPassword, setConfirmPassword] = useState('')
-  const [fullName, setFullName] = useState('')
-  const [businessName, setBusinessName] = useState('')
-  const [phone, setPhone] = useState('')
-  const [country, setCountry] = useState('')
-  const [town, setTown] = useState('')
-  const [address, setAddress] = useState('')
-  const [status, setStatus] = useState<StatusState>({ tone: 'idle', message: '' })
-
-  // random partner stores for the marketing section
-  const [partnerStores, setPartnerStores] = useState<PartnerStoreSnippet[]>([])
-
-  const isLoading = status.tone === 'loading'
-  const { publish } = useToast()
-
-  const normalizedEmail = email.trim()
-  const normalizedPassword = password.trim()
-  const normalizedConfirmPassword = confirmPassword.trim()
-  const normalizedFullName = fullName.trim()
-  const normalizedBusinessName = businessName.trim()
-  const normalizedPhone = sanitizePhone(phone)
-  const normalizedCountry = country.trim()
-  const normalizedTown = town.trim()
-  const normalizedAddress = address.trim()
-
-  const passwordStrength = evaluatePasswordStrength(normalizedPassword)
-  const passwordChecklist = useMemo(
-    () => [
-      {
-        id: 'length',
-        label: `At least ${PASSWORD_MIN_LENGTH} characters`,
-        passed: passwordStrength.isLongEnough,
-      },
-      {
-        id: 'uppercase',
-        label: 'Includes an uppercase letter',
-        passed: passwordStrength.hasUppercase,
-      },
-      {
-        id: 'lowercase',
-        label: 'Includes a lowercase letter',
-        passed: passwordStrength.hasLowercase,
-      },
-      { id: 'number', label: 'Includes a number', passed: passwordStrength.hasNumber },
-      { id: 'symbol', label: 'Includes a symbol', passed: passwordStrength.hasSymbol },
-    ] as const,
-    [
-      passwordStrength.hasLowercase,
-      passwordStrength.hasNumber,
-      passwordStrength.hasSymbol,
-      passwordStrength.hasUppercase,
-      passwordStrength.isLongEnough,
-    ],
-  )
-
-  const doesPasswordMeetAllChecks = passwordChecklist.every(item => item.passed)
-  const doPasswordsMatch = normalizedPassword === normalizedConfirmPassword
-  const isSignupFormValid =
-    normalizedEmail.length > 0 &&
-    normalizedPassword.length > 0 &&
-    doesPasswordMeetAllChecks &&
-    doPasswordsMatch &&
-    normalizedFullName.length > 0 &&
-    normalizedBusinessName.length > 0 &&
-    normalizedPhone.length > 0 &&
-    normalizedCountry.length > 0 &&
-    normalizedTown.length > 0 &&
-    normalizedAddress.length > 0
-
-  const isLoginFormValid =
-    EMAIL_PATTERN.test(normalizedEmail) && normalizedPassword.length > 0
-  const isSubmitDisabled =
-    isLoading || (mode === 'login' ? !isLoginFormValid : !isSignupFormValid)
-
-  useEffect(() => {
-    document.title = mode === 'login' ? 'Sedifex — Log in' : 'Sedifex — Sign up'
-  }, [mode])
-
-  useEffect(() => {
-    if (!status.message) return
-    if (status.tone === 'success' || status.tone === 'error') {
-      publish({ tone: status.tone, message: status.message })
-    }
-  }, [publish, status.message, status.tone])
-
-  // 🔹 Load a handful of stores and pick some at random for the partners section
-  useEffect(() => {
-    const q = query(collection(db, 'stores'), limit(30))
-
-    const unsubscribe = onSnapshot(
-      q,
-      snapshot => {
-        const all: PartnerStoreSnippet[] = snapshot.docs.map(docSnap => {
-          const data = docSnap.data() as any
-          const name =
-            (data.businessName as string) ||
-            (data.name as string) ||
-            'Unnamed store'
-          const town =
-            (typeof data.town === 'string' && data.town) ||
-            (typeof data.city === 'string' && data.city) ||
-            null
-          const country =
-            (typeof data.country === 'string' && data.country) || null
-
-          return {
-            id: docSnap.id,
-            name,
-            town,
-            country,
-          }
-        })
-
-        if (!all.length) {
-          setPartnerStores([])
-          return
-        }
-
-        // simple client-side shuffle & pick 4
-        const shuffled = [...all].sort(() => Math.random() - 0.5)
-        setPartnerStores(shuffled.slice(0, 4))
-      },
-      error => {
-        console.warn('[auth] Failed to load partner stores', error)
-        setPartnerStores([])
-      },
-    )
-
-    return unsubscribe
-  }, [])
-
-  function handleModeChange(nextMode: AuthMode) {
-    setMode(nextMode)
-    setStatus({ tone: 'idle', message: '' })
-    setConfirmPassword('')
-    setFullName('')
-    setBusinessName('')
-    setPhone('')
-    setCountry('')
-    setTown('')
-    setAddress('')
-  }
-
-  async function handleSubmit(e: React.FormEvent) {
-    e.preventDefault()
-    const sanitizedEmail = email.trim()
-    const sanitizedPassword = password.trim()
-    const sanitizedConfirmPassword = confirmPassword.trim()
-    setEmail(sanitizedEmail)
-    setPassword(sanitizedPassword)
-    if (mode === 'signup') setConfirmPassword(sanitizedConfirmPassword)
-
-    const sanitizedPhone = sanitizePhone(phone)
-    const sanitizedFullName = fullName.trim()
-    const sanitizedBusinessName = businessName.trim()
-    const sanitizedCountry = country.trim()
-    const sanitizedTown = town.trim()
-    const sanitizedAddress = address.trim()
-
-    const validationError =
-      mode === 'login'
-        ? getLoginValidationError(sanitizedEmail, sanitizedPassword)
-        : null
-
-    if (mode === 'signup') {
-      setPhone(sanitizedPhone)
-      setFullName(sanitizedFullName)
-      setBusinessName(sanitizedBusinessName)
-      setCountry(sanitizedCountry)
-      setTown(sanitizedTown)
-      setAddress(sanitizedAddress)
-
-      if (!doesPasswordMeetAllChecks) {
-        setStatus({
-          tone: 'error',
-          message:
-            'Use a stronger password that is at least 8 characters and includes uppercase, lowercase, number, and symbol.',
-        })
-        return
-      }
-
-      if (sanitizedPassword !== sanitizedConfirmPassword) {
-        setStatus({
-          tone: 'error',
-          message: 'Passwords do not match. Please re-enter them.',
-        })
-        return
-      }
-    }
-
-    if (validationError) {
-      setStatus({ tone: 'error', message: validationError })
-      return
-    }
-
-    setStatus({
-      tone: 'loading',
-      message: mode === 'login' ? 'Signing you in…' : 'Creating your account…',
-    })
-
-    try {
-      if (mode === 'login') {
-        // ---------- LOGIN FLOW ----------
-        const { user: nextUser } = await signInWithEmailAndPassword(
-          auth,
-          sanitizedEmail,
-          sanitizedPassword,
-        )
-        await persistSession(nextUser)
-        try {
-          const resolution = await resolveStoreAccess()
-          await persistSession(nextUser, {
-            storeId: resolution.storeId,
-            workspaceSlug: resolution.workspaceSlug,
-            role: resolution.role,
-          })
-          const reminder = formatTrialReminder(resolution.billing)
-          if (reminder) {
-            publish({ tone: 'info', message: reminder })
-          }
-        } catch (error) {
-          console.warn('[auth] Failed to resolve workspace access', error)
-          setStatus({ tone: 'error', message: getAuthErrorMessage(error, 'login') })
-          return
-        }
-      } else {
-        // ---------- SIGNUP FLOW ----------
-        const { user: nextUser } = await createUserWithEmailAndPassword(
-          auth,
-          sanitizedEmail,
-          sanitizedPassword,
-        )
-        await persistSession(nextUser)
-
-        let initializedStoreId: string | undefined
-        const signupRoleForWorkspace: SignupRoleOption = 'owner'
-
-        // 1) Initialize workspace (always a new store now)
-        try {
-          const initialization = await initializeStore(
-            {
-              phone: sanitizedPhone || null,
-              firstSignupEmail: sanitizedEmail ? sanitizedEmail.toLowerCase() : null,
-              ownerName: sanitizedFullName || null,
-              businessName: sanitizedBusinessName || null,
-              country: sanitizedCountry || null,
-              town: sanitizedTown || null,
-              address: sanitizedAddress || null,
-              signupRole: signupRoleForWorkspace,
-            },
-            null,
-          )
-          initializedStoreId = initialization.storeId
-        } catch (error) {
-          console.warn('[signup] Failed to initialize workspace', error)
-          setStatus({ tone: 'error', message: getAuthErrorMessage(error, 'signup') })
-          await cleanupFailedSignup(nextUser)
-          return
-        }
-
-        // 2) Resolve access (gets final storeId + role)
-        let resolution: ResolveStoreAccessResult
-        try {
-          resolution = await resolveStoreAccess(initializedStoreId)
-        } catch (error) {
-          console.warn('[signup] Failed to resolve workspace access', error)
-          setStatus({ tone: 'error', message: getAuthErrorMessage(error, 'signup') })
-          await cleanupFailedSignup(nextUser)
-          return
-        }
-
-        await persistSession(nextUser, {
-          storeId: resolution.storeId,
-          workspaceSlug: resolution.workspaceSlug,
-          role: resolution.role,
-        })
-        const reminder = formatTrialReminder(resolution.billing)
-        if (reminder) {
-          publish({ tone: 'info', message: reminder })
-        }
-
-        // 3) Upsert customer profile – always owner for self-signup
-        try {
-          const preferredDisplayName =
-            sanitizedFullName || nextUser.displayName?.trim() || sanitizedEmail
-          const resolvedBusinessName = sanitizedBusinessName || null
-          const resolvedOwnerName = sanitizedFullName || preferredDisplayName
-          const customerName = resolvedBusinessName || resolvedOwnerName
-
-          await setDoc(
-            doc(db, 'customers', nextUser.uid),
-            {
-              storeId: resolution.storeId,
-              name: customerName,
-              displayName: resolvedOwnerName,
-              email: sanitizedEmail,
-              phone: sanitizedPhone,
-              businessName: resolvedBusinessName,
-              ownerName: resolvedOwnerName,
-              country: sanitizedCountry || null,
-              town: sanitizedTown || null,
-              address: sanitizedAddress || null,
-              status: 'active',
-              role: 'owner',
-              createdAt: serverTimestamp(),
-              updatedAt: serverTimestamp(),
-            },
-            { merge: true },
-          )
-        } catch (error) {
-          console.warn('[customers] Unable to upsert customer record', error)
-        }
-
-        // 4) Refresh ID token for fresh custom claims
-        try {
-          await nextUser.getIdToken(true)
-        } catch (error) {
-          console.warn('[auth] Unable to refresh ID token after signup', error)
-        }
-
-        // 5) Send email verification
-        try {
-          const continueUrl = `${window.location.origin}/verify-email`
-          await sendEmailVerification(nextUser, {
-            url: continueUrl,
-            handleCodeInApp: true,
-          })
-        } catch (error) {
-          console.warn('[auth] Failed to send verification email', error)
-        }
-
-        // 6) Mark onboarding as pending and bounce to login
-        setOnboardingStatus(nextUser.uid, 'pending')
-        setMode('login')
-      }
-
-      setStatus({
-        tone: 'success',
-        message:
-          mode === 'login'
-            ? 'Welcome back! Redirecting…'
-            : 'Account created! We’ve emailed you a verification link — please confirm your email, then sign in.',
-      })
-      setPassword('')
-      setConfirmPassword('')
-      setFullName('')
-      setBusinessName('')
-      setPhone('')
-      setCountry('')
-      setTown('')
-      setAddress('')
-    } catch (err: unknown) {
-      setStatus({ tone: 'error', message: getAuthErrorMessage(err, mode) })
-    }
-  }
-
-  const appStyle: React.CSSProperties = { minHeight: '100dvh' }
-
-  return (
-    <main className="app" style={appStyle}>
-      <div className="app__layout">
-        <div className="app__card">
-          <div className="app__brand">
-            <span className="app__logo">Sx</span>
-            <div>
-              <h1 className="app__title">Sedifex</h1>
-              <p className="app__tagline">
-                Sell faster. <span className="app__highlight">Count smarter.</span>
-              </p>
-              <p className="app__trial-note">
-                Start with a free 14-day trial—no payment required until you’re ready.
-              </p>
-            </div>
-          </div>
-
-          <div
-            className="app__mode-toggle"
-            role="tablist"
-            aria-label="Authentication mode"
-          >
-            <button
-              className={`app__mode-button${mode === 'login' ? ' is-active' : ''}`}
-              role="tab"
-              aria-selected={mode === 'login'}
-              onClick={() => handleModeChange('login')}
-              type="button"
-              disabled={isLoading}
-            >
-              Log in
-            </button>
-            <button
-              className={`app__mode-button${mode === 'signup' ? ' is-active' : ''}`}
-              role="tab"
-              aria-selected={mode === 'signup'}
-              onClick={() => handleModeChange('signup')}
-              type="button"
-              disabled={isLoading}
-            >
-              Start free trial
-            </button>
-          </div>
-
-          <form
-            className="form"
-            onSubmit={handleSubmit}
-            aria-label={mode === 'login' ? 'Log in form' : 'Sign up form'}
-          >
-            <div className="form__field">
-              <label htmlFor="email">Email</label>
-              <input
-                id="email"
-                value={email}
-                onChange={event => setEmail(event.target.value)}
-                onBlur={() => setEmail(current => current.trim())}
-                type="email"
-                autoComplete="email"
-                placeholder="you@company.com"
-                required
-                disabled={isLoading}
-              />
-              <p className="form__hint">
-                {mode === 'signup'
-                  ? 'We’ll send a verification link to this address.'
-                  : 'Enter the email you use for work.'}
-              </p>
-            </div>
-
-            {mode === 'signup' && (
-              <div className="form__field">
-                <label htmlFor="full-name">Full name</label>
-                <input
-                  id="full-name"
-                  value={fullName}
-                  onChange={event => setFullName(event.target.value)}
-                  onBlur={() => setFullName(current => current.trim())}
-                  type="text"
-                  autoComplete="name"
-                  placeholder="Ada Lovelace"
-                  required
-                  disabled={isLoading}
-                  aria-invalid={fullName.length > 0 && normalizedFullName.length === 0}
-                  aria-describedby="full-name-hint"
-                />
-                <p className="form__hint" id="full-name-hint">
-                  We use this to personalize your workspace and onboarding tips.
-                </p>
-              </div>
-            )}
-
-            {mode === 'signup' && (
-              <div className="form__field">
-                <label htmlFor="business-name">Business name</label>
-                <input
-                  id="business-name"
-                  value={businessName}
-                  onChange={event => setBusinessName(event.target.value)}
-                  onBlur={() => setBusinessName(current => current.trim())}
-                  type="text"
-                  autoComplete="organization"
-                  placeholder="Sedifex Retail"
-                  required
-                  disabled={isLoading}
-                  aria-invalid={
-                    businessName.length > 0 && normalizedBusinessName.length === 0
-                  }
-                  aria-describedby="business-name-hint"
-                />
-                <p className="form__hint" id="business-name-hint">
-                  Appears on invoices, receipts, and workspace communications.
-                </p>
-              </div>
-            )}
-
-            {mode === 'signup' && (
-              <div className="form__field">
-                <label htmlFor="phone">Phone number</label>
-                <input
-                  id="phone"
-                  value={phone}
-                  onChange={event => setPhone(event.target.value)}
-                  onBlur={() => setPhone(current => sanitizePhone(current))}
-                  type="tel"
-                  autoComplete="tel"
-                  placeholder="254 712 345 678"
-                  required
-                  disabled={isLoading}
-                  aria-invalid={phone.length > 0 && normalizedPhone.length === 0}
-                  aria-describedby="phone-hint"
-                />
-                <p className="form__hint" id="phone-hint">
-                  Use a number where we can reach you for onboarding support.
-                </p>
-              </div>
-            )}
-
-            {mode === 'signup' && (
-              <div className="form__field">
-                <label htmlFor="country">Country</label>
-                <input
-                  id="country"
-                  value={country}
-                  onChange={event => setCountry(event.target.value)}
-                  onBlur={() => setCountry(current => current.trim())}
-                  type="text"
-                  autoComplete="country-name"
-                  placeholder="Kenya or Ghana"
-                  required
-                  disabled={isLoading}
-                  aria-invalid={country.length > 0 && normalizedCountry.length === 0}
-                  aria-describedby="country-hint"
-                />
-                <p className="form__hint" id="country-hint">
-                  Let us know where your business operates.
-                </p>
-              </div>
-            )}
-
-            {mode === 'signup' && (
-              <div className="form__field">
-                <label htmlFor="town">Town or city</label>
-                <input
-                  id="town"
-                  value={town}
-                  onChange={event => setTown(event.target.value)}
-                  onBlur={() => setTown(current => current.trim())}
-                  type="text"
-                  autoComplete="address-level2"
-                  placeholder="Nairobi"
-                  required
-                  disabled={isLoading}
-                  aria-invalid={town.length > 0 && normalizedTown.length === 0}
-                  aria-describedby="town-hint"
-                />
-                <p className="form__hint" id="town-hint">
-                  We’ll adapt recommendations for your local market.
-                </p>
-              </div>
-            )}
-
-            {mode === 'signup' && (
-              <div className="form__field">
-                <label htmlFor="address">Business address</label>
-                <textarea
-                  id="address"
-                  value={address}
-                  onChange={event => setAddress(event.target.value)}
-                  onBlur={() => setAddress(current => current.trim())}
-                  autoComplete="street-address"
-                  placeholder="123 Market Street, Suite 5"
-                  required
-                  disabled={isLoading}
-                  aria-invalid={address.length > 0 && normalizedAddress.length === 0}
-                  aria-describedby="address-hint"
-                  rows={3}
-                />
-                <p className="form__hint" id="address-hint">
-                  Helps us set up invoices and receipts with your mailing details.
-                </p>
-              </div>
-            )}
-
-            <div className="form__field">
-              <label htmlFor="password">Password</label>
-              <input
-                id="password"
-                value={password}
-                onChange={event => setPassword(event.target.value)}
-                onBlur={() => setPassword(current => current.trim())}
-                type="password"
-                autoComplete={mode === 'login' ? 'current-password' : 'new-password'}
-                placeholder="Use a strong password"
-                required
-                disabled={isLoading}
-                aria-invalid={
-                  mode === 'signup' &&
-                  normalizedPassword.length > 0 &&
-                  !doesPasswordMeetAllChecks
-                }
-                aria-describedby={mode === 'signup' ? 'password-guidelines' : undefined}
-              />
-              {mode === 'signup' && (
-                <ul className="form__hint-list" id="password-guidelines">
-                  {passwordChecklist.map(item => (
-                    <li key={item.id} data-complete={item.passed}>
-                      <span
-                        className={`form__hint-indicator${
-                          item.passed ? ' is-valid' : ''
-                        }`}
-                      >
-                        {item.passed ? '✓' : '•'}
-                      </span>
-                      {item.label}
-                    </li>
-                  ))}
-                </ul>
-              )}
-              {mode === 'login' && (
-                <p className="form__hint">
-                  Forgot your password?{' '}
-                  <Link to="/reset-password" className="form__link">
-                    Reset it.
-                  </Link>
-                </p>
-              )}
-            </div>
-
-            {mode === 'signup' && (
-              <div className="form__field">
-                <label htmlFor="confirm-password">Confirm password</label>
-                <input
-                  id="confirm-password"
-                  value={confirmPassword}
-                  onChange={event => setConfirmPassword(event.target.value)}
-                  onBlur={() => setConfirmPassword(current => current.trim())}
-                  type="password"
-                  autoComplete="new-password"
-                  placeholder="Re-enter your password"
-                  required
-                  disabled={isLoading}
-                  aria-invalid={
-                    normalizedConfirmPassword.length > 0 &&
-                    normalizedPassword !== normalizedConfirmPassword
-                  }
-                  aria-describedby="confirm-password-hint"
-                />
-                <p className="form__hint" id="confirm-password-hint">
-                  Must match the password exactly.
-                </p>
-              </div>
-            )}
-
-            {mode === 'signup' && (
-              <p className="form__hint" style={{ marginTop: 8 }}>
-                Summary: You are creating a new store and will be the owner of this
-                workspace.
-              </p>
-            )}
-
-            <button className="primary-button" type="submit" disabled={isSubmitDisabled}>
-              {isLoading
-                ? mode === 'login'
-                  ? 'Signing in…'
-                  : 'Starting free trial…'
-                : mode === 'login'
-                  ? 'Log in'
-                  : 'Start free trial'}
-            </button>
-          </form>
-
-          {status.tone !== 'idle' && status.message && (
-            <p
-              className={`status status--${status.tone}`}
-              role={status.tone === 'error' ? 'alert' : 'status'}
-              aria-live={status.tone === 'error' ? 'assertive' : 'polite'}
-            >
-              {status.message}
-            </p>
-          )}
-        </div>
-
-<<<<<<< HEAD
-        <aside
-          className="app__visual"
-          aria-label="Sedifex snapshot of a small business owner at work"
-=======
-        <aside
-          className="app__visual"
-          aria-label="Watch the Sedifex walkthrough before signing in"
->>>>>>> b97c4347
-        >
-          <div className="app__visual-media" role="presentation">
-            <img
-              src={AUTH_VISUAL_IMAGE_URL}
-              alt="Small business owner reviewing inventory on a laptop"
-              loading="lazy"
-            />
-          </div>
-<<<<<<< HEAD
-          <div className="app__visual-overlay" />
-          <div className="app__visual-caption">
-            <h2>See how Sedifex supports growing stores</h2>
-            <p>
-              Sedifex keeps sales, inventory, and finance in one workspace built for
-              small businesses. Get a clear snapshot of the experience before starting
-              your free trial.
-            </p>
-          </div>
-=======
-          <div className="app__visual-overlay" />
-          <div className="app__visual-caption">
-            <span className="app__visual-pill">Quick tutorial</span>
-            <h2>See how our AI inventory system works before logging in</h2>
-            <p>
-              Watch the short walkthrough to learn how Sedifex uses AI to connect sales,
-              inventory, and finance in one workspace built for small businesses. Start
-              the video right here before creating an account.
-            </p>
-          </div>
->>>>>>> b97c4347
-        </aside>
-      </div>
-
-      <section className="app__pricing" aria-label="Sedifex pricing plans">
-        <header className="app__pricing-header">
-          <span className="app__pill">Pricing</span>
-          <h2>Pick the plan that matches your store growth</h2>
-          <p>
-            Start with a free 14-day trial, then switch to monthly or yearly billing when
-            you are ready. Every plan unlocks the full inventory + CRM platform: live
-            dashboards, smart products, expiring stock tracking, sales with customer
-            display, QR price sharing, bulk SMS, and finance tools.
-          </p>
-        </header>
-
-        <div className="app__pricing-grid" role="list">
-          {PRICING_PLANS.map(plan => (
-            <article
-              key={plan.name}
-              className={`pricing-card${plan.isFeatured ? ' pricing-card--featured' : ''}`}
-              role="listitem"
-            >
-              <div className="pricing-card__heading">
-                <h3>{plan.name}</h3>
-                <p>{plan.summary}</p>
-              </div>
-              <div className="pricing-card__price">
-                <span className="pricing-card__amount">{plan.amount}</span>
-                <span className="pricing-card__cadence">{plan.cadence}</span>
-              </div>
-              <ul className="pricing-card__list">
-                {plan.features.map(item => (
-                  <li key={item}>{item}</li>
-                ))}
-              </ul>
-              {plan.cta.type === 'button' ? (
-                <button
-                  className="pricing-card__cta"
-                  type="button"
-                  onClick={() => {
-                    handleModeChange('signup')
-                    window.scrollTo({ top: 0, behavior: 'smooth' })
-                  }}
-                >
-                  {plan.cta.label}
-                </button>
-              ) : (
-                <a
-                  className="pricing-card__cta"
-                  href={plan.cta.href}
-                  target="_blank"
-                  rel="noreferrer"
-                >
-                  {plan.cta.label}
-                </a>
-              )}
-              {plan.note && <p className="pricing-card__note">{plan.note}</p>}
-            </article>
-          ))}
-        </div>
-      </section>
-
-      <section className="app__partners" aria-label="Xenom IT Solutions offerings">
-        <div className="app__partners-copy">
-          <span className="app__pill">Xenom IT Solutions</span>
-          <h2>Sedifex was built by Xenom IT Solutions</h2>
-          <p>
-            We build reliable digital products for ambitious businesses. In addition to
-            Sedifex, we deliver ready-to-use platforms and custom web builds that help
-            teams launch fast and scale with confidence.
-          </p>
-
-          <div className="app__partners-examples">
-            <p className="app__partners-examples-label">Other products we have built:</p>
-            <ul className="app__partners-list">
-              <li className="app__partners-badge">
-                <span className="app__partners-name">Falowen German Learning App</span>
-              </li>
-              <li className="app__partners-badge">
-                <span className="app__partners-name">Apzla Church Management Software</span>
-              </li>
-              <li className="app__partners-badge">
-                <span className="app__partners-name">Sedifex</span>
-              </li>
-            </ul>
-          </div>
-
-          <div className="app__partners-examples">
-            <p className="app__partners-examples-label">
-              Website setup packages (pricing in GHS):
-            </p>
-            <ul className="app__partners-list">
-              <li className="app__partners-badge">
-                <span className="app__partners-name">
-                  Basic Landing Website — GHS 1,200 – 2,500
-                </span>
-                <span className="app__partners-location">
-                  4–6 pages (Home, Services, Packages, Gallery, About, Contact), WhatsApp
-                  booking button, Google Map embed, basic gallery, mobile responsive.
-                </span>
-              </li>
-              <li className="app__partners-badge">
-                <span className="app__partners-name">
-                  Standard Business Website — GHS 2,500 – 5,500
-                </span>
-                <span className="app__partners-location">
-                  Everything in Basic plus enhanced visuals, SEO basics, contact form,
-                  speed optimization, 1–2 revisions, and optional analytics setup.
-                </span>
-              </li>
-              <li className="app__partners-badge">
-                <span className="app__partners-name">
-                  Premium / Booking Website — GHS 6,000 – 12,000+
-                </span>
-                <span className="app__partners-location">
-                  Everything in Standard plus booking system, admin dashboard, email/SMS
-                  confirmations, payments, and a CMS for self-updates.
-                </span>
-              </li>
-            </ul>
-          </div>
-
-          <a className="app__partners-link" href="mailto:sedifexbiz@gmail.com">
-            Book a Sedifex demo: sedifexbiz@gmail.com
-          </a>
-        </div>
-
-        <div className="app__partners-visual" aria-hidden="true">
-          <img
-            src={LOGI_PARTNER_IMAGE_URL}
-            alt="Retail partners reviewing a product shelf"
-            loading="lazy"
-          />
-          <div className="app__partners-glow" />
-        </div>
-      </section>
-
-      <section className="app__features" aria-label="Sedifex workspace pages">
-        <header className="app__features-header">
-          <h2>Explore the AI workspace</h2>
-          <p>
-            Every Sedifex page is built to keep retail operations synchronized with
-            AI-powered inventory insights—from the sales floor to finance.
-          </p>
-        </header>
-
-        <div className="app__features-grid" role="list">
-          {PAGE_FEATURES.map(feature => (
-            <Link
-              key={feature.path}
-              className="feature-card"
-              to={feature.path}
-              role="listitem"
-              aria-label={`Open the ${feature.name} page`}
-            >
-              <div className="feature-card__body">
-                <h3>{feature.name}</h3>
-                <p>{feature.description}</p>
-              </div>
-              <span className="feature-card__cta" aria-hidden="true">
-                Visit {feature.name}
-              </span>
-            </Link>
-          ))}
-        </div>
-      </section>
-
-      <section className="app__info-grid" aria-label="Sedifex company information">
-        <article className="info-card">
-          <h3>About Sedifex</h3>
-          <p>
-            Sedifex is the smart AI inventory system for modern small businesses. We unite
-            store execution, warehouse visibility, and merchandising insights so every
-            location can act on the same live source of truth.
-          </p>
-          <p>
-            Connect your POS, ecommerce, and supplier systems in minutes to orchestrate
-            the entire product journey—from forecast to fulfillment—with less manual work,
-            fewer stockouts, and smarter AI-driven decisions.
-          </p>
-          <footer>
-            <ul className="info-card__list">
-              <li>Real-time inventory that syncs every channel and warehouse</li>
-              <li>Automated replenishment playbooks driven by store performance</li>
-              <li>Integrations for Shopify, NetSuite, Square, and 40+ retail tools</li>
-            </ul>
-          </footer>
-        </article>
-
-        <article className="info-card">
-          <h3>Our Mission</h3>
-          <p>
-            We believe resilient retailers win by responding to change faster than their
-            inventory can move. Sedifex exists to give small business operators the AI
-            clarity and confidence to do exactly that.
-          </p>
-          <ul className="info-card__list">
-            <li>Deliver every SKU promise with predictive AI inventory intelligence</li>
-            <li>Empower teams with guided workflows, not spreadsheets</li>
-            <li>Earn shopper loyalty through always-on availability</li>
-          </ul>
-        </article>
-
-        <article className="info-card">
-          <h3>Contact Sales</h3>
-          <p>
-            Partner with a retail operations strategist to tailor Sedifex to your fleet,
-            review pricing, and build an onboarding plan that keeps stores running while
-            we launch.
-          </p>
-          <a
-            className="info-card__cta"
-            href="https://calendly.com/sedifexbiz"
-            target="_blank"
-            rel="noreferrer noopener"
-          >
-            Book a 30-minute consultation
-          </a>
-          <p className="info-card__caption">
-            Prefer email? Reach us at sedifexbiz@gmail.com.
-          </p>
-        </article>
-      </section>
-    </main>
-  )
-}
-
-const PAGE_FEATURES = [
-  {
-    path: '/products',
-    name: 'Items',
-    description:
-      'Spot low inventory, sync counts, and keep every SKU accurate across locations.',
-  },
-  {
-    path: '/sell',
-    name: 'Sell',
-    description:
-      'Ring up sales with guided workflows that keep the floor moving and customers happy.',
-  },
-  {
-    path: '/receive',
-    name: 'Receive',
-    description:
-      'Check in purchase orders, reconcile deliveries, and put new stock to work immediately.',
-  },
-  {
-    path: '/customers',
-    name: 'Customers',
-    description:
-      'Understand top shoppers, loyalty trends, and service follow-ups without exporting data.',
-  },
-  {
-    path: '/finance',
-    name: 'Finance',
-    description:
-      'Track cash-up, expenses, and profitability with one simple view.',
-  },
-  {
-    path: '/logi',
-    name: 'Logi partners',
-    description:
-      'Share a live public snapshot of your store name, location, and overview with partners.',
-  },
-] as const
-
-const PRICING_PLANS = [
-  {
-    name: 'Free Trial',
-    summary: 'Explore Sedifex before you pay.',
-    amount: 'GHS 0',
-    cadence: '/ 14 days',
-    features: [
-      'Live dashboard updates',
-      'Products with expiry & made-to-order options',
-      'Sell with customer display or QR pricing',
-    ],
-    cta: {
-      type: 'button' as const,
-      label: 'Start free trial',
-    },
-    note: 'No card required to start.',
-  },
-  {
-    name: 'Monthly',
-    summary: 'Flexible billing for growing teams.',
-    amount: 'GHS 100',
-    cadence: '/ month',
-    features: [
-      'Inventory + CRM platform',
-      'Bulk SMS at lower rates',
-      'Free invoice & receipt generator',
-    ],
-    cta: {
-      type: 'button' as const,
-      label: 'Sign up',
-    },
-  },
-  {
-    name: 'Yearly',
-    summary: 'Best value with annual savings.',
-    amount: 'GHS 1,100',
-    cadence: '/ year',
-    features: [
-      'Everything in Monthly',
-      'Finance, close-day & reporting suite',
-      'Priority onboarding & support',
-    ],
-    cta: {
-      type: 'button' as const,
-      label: 'Sign up',
-    },
-    isFeatured: true,
-    note: 'Billed once per year.',
-  },
-] as const
-
-async function cleanupFailedSignup(_user: User) {
-  try {
-    await auth.signOut()
-  } catch (error) {
-    console.warn('[signup] Unable to sign out after rejected signup', error)
-  }
-}
+import React, { useEffect, useMemo, useState } from 'react'
+import type { User } from 'firebase/auth'
+import {
+  createUserWithEmailAndPassword,
+  signInWithEmailAndPassword,
+  sendEmailVerification,
+} from 'firebase/auth'
+import {
+  doc,
+  serverTimestamp,
+  setDoc,
+  collection,
+  query,
+  onSnapshot,
+  limit,
+} from 'firebase/firestore'
+import { FirebaseError } from 'firebase/app'
+import { Link } from 'react-router-dom'
+import '../App.css'
+import { useToast } from '../components/ToastProvider'
+import { persistSession } from '../controllers/sessionController'
+import {
+  initializeStore,
+  resolveStoreAccess,
+  type ResolveStoreAccessResult,
+  type SignupRoleOption,
+  extractCallableErrorMessage,
+  INACTIVE_WORKSPACE_MESSAGE,
+} from '../controllers/accessController'
+import { auth, db } from '../firebase'
+import { setOnboardingStatus } from '../utils/onboarding'
+
+const LOGI_PARTNER_IMAGE_URL =
+  'https://raw.githubusercontent.com/learngermanghana/sedifexbiz/main/photos/pexels-omotayo-tajudeen-1650120-3213283%281%29.jpg'
+const AUTH_VISUAL_IMAGE_URL =
+  'https://raw.githubusercontent.com/learngermanghana/sedifexbiz/main/photos/pexels-olly-3801439.jpg'
+const EMAIL_PATTERN = /^[^\s@]+@[^\s@]+\.[^\s@]+$/
+const PASSWORD_MIN_LENGTH = 8
+
+type AuthMode = 'login' | 'signup'
+type StatusTone = 'idle' | 'loading' | 'success' | 'error'
+
+interface StatusState {
+  tone: StatusTone
+  message: string
+}
+
+interface PasswordStrength {
+  isLongEnough: boolean
+  hasUppercase: boolean
+  hasLowercase: boolean
+  hasNumber: boolean
+  hasSymbol: boolean
+}
+
+interface PartnerStoreSnippet {
+  id: string
+  name: string
+  town: string | null
+  country: string | null
+}
+
+function sanitizePhone(value: string): string {
+  return value.replace(/\D+/g, '')
+}
+
+function evaluatePasswordStrength(password: string): PasswordStrength {
+  return {
+    isLongEnough: password.length >= PASSWORD_MIN_LENGTH,
+    hasUppercase: /[A-Z]/.test(password),
+    hasLowercase: /[a-z]/.test(password),
+    hasNumber: /\d/.test(password),
+    hasSymbol: /[^A-Za-z0-9]/.test(password),
+  }
+}
+
+function getLoginValidationError(email: string, password: string): string | null {
+  if (!email) return 'Enter your email.'
+  if (!EMAIL_PATTERN.test(email)) return 'Enter a valid email address.'
+  if (!password) return 'Enter your password.'
+  return null
+}
+
+function getErrorMessage(error: unknown): string {
+  if (error instanceof FirebaseError) {
+    const code = error.code || ''
+    switch (code) {
+      case 'auth/invalid-login-credentials':
+      case 'auth/invalid-credential':
+      case 'auth/wrong-password':
+      case 'auth/user-not-found':
+        return 'Incorrect email or password.'
+      case 'auth/user-disabled':
+        return 'This account has been disabled. Please contact support to restore access.'
+      case 'auth/invalid-email':
+        return 'Enter a valid email address.'
+      case 'auth/missing-email':
+        return 'Enter your email to continue.'
+      case 'auth/too-many-requests':
+        return 'Too many attempts. Please wait a moment and try again.'
+      case 'auth/network-request-failed':
+        return 'Network error. Please check your connection and try again.'
+      case 'auth/email-already-in-use':
+        return 'An account already exists with this email.'
+      case 'auth/operation-not-allowed':
+        return 'Email and password sign-in is currently unavailable. Please contact support.'
+      case 'auth/missing-password':
+        return 'Enter your password to continue.'
+      case 'auth/weak-password':
+        return 'Please choose a stronger password. It must be at least 8 characters and include uppercase, lowercase, number, and symbol.'
+      case 'functions/permission-denied': {
+        const callableMessage =
+          extractCallableErrorMessage(error) ?? INACTIVE_WORKSPACE_MESSAGE
+        return callableMessage
+      }
+      default:
+        return (error as any).message || 'Something went wrong. Please try again.'
+    }
+  }
+
+  if (error instanceof Error) {
+    return error.message || 'Something went wrong. Please try again.'
+  }
+
+  if (typeof error === 'string') {
+    return error
+  }
+
+  return 'Something went wrong. Please try again.'
+}
+
+function getAuthErrorMessage(error: unknown, mode: AuthMode): string {
+  const baseMessage = getErrorMessage(error)
+  const firebaseCode = error instanceof FirebaseError ? error.code : undefined
+
+  const contextualMessage = (() => {
+    if (mode === 'signup' && baseMessage === 'An account already exists with this email.') {
+      return 'An account already exists with this email. Try logging in instead or use another email to sign up.'
+    }
+
+    if (
+      mode === 'login' &&
+      (firebaseCode === 'auth/invalid-credential' ||
+        firebaseCode === 'auth/invalid-login-credentials' ||
+        firebaseCode === 'auth/wrong-password' ||
+        firebaseCode === 'auth/user-not-found')
+    ) {
+      return 'Incorrect email or password. If you have forgotten your password, please reset it and try again.'
+    }
+
+    return baseMessage
+  })()
+
+  if (contextualMessage && contextualMessage !== 'Something went wrong. Please try again.') {
+    return contextualMessage
+  }
+
+  return mode === 'login'
+    ? 'We couldn’t sign you in. Confirm your email and password, check your internet connection, or reset your password if you cannot remember it.'
+    : 'We couldn’t create your account. Ensure all details are filled in, your network is stable, and try again. If the issue persists, please contact support.'
+}
+
+function formatTrialReminder(
+  billing: ResolveStoreAccessResult['billing'],
+): string | null {
+  if (!billing) return null
+  if (billing.status !== 'trial') return null
+  if (billing.paymentStatus === 'active') return null
+
+  const days = billing.trialDaysRemaining
+  if (typeof days === 'number') {
+    if (days <= 0) {
+      return 'Your free trial has ended. Please upgrade to continue.'
+    }
+    const unit = days === 1 ? 'day' : 'days'
+    return `You’re on a free trial — ${days} ${unit} left.`
+  }
+
+  return null
+}
+
+export default function AuthPage() {
+  const [mode, setMode] = useState<AuthMode>('login')
+  const [email, setEmail] = useState('')
+  const [password, setPassword] = useState('')
+  const [confirmPassword, setConfirmPassword] = useState('')
+  const [fullName, setFullName] = useState('')
+  const [businessName, setBusinessName] = useState('')
+  const [phone, setPhone] = useState('')
+  const [country, setCountry] = useState('')
+  const [town, setTown] = useState('')
+  const [address, setAddress] = useState('')
+  const [status, setStatus] = useState<StatusState>({ tone: 'idle', message: '' })
+
+  // random partner stores for the marketing section
+  const [partnerStores, setPartnerStores] = useState<PartnerStoreSnippet[]>([])
+
+  const isLoading = status.tone === 'loading'
+  const { publish } = useToast()
+
+  const normalizedEmail = email.trim()
+  const normalizedPassword = password.trim()
+  const normalizedConfirmPassword = confirmPassword.trim()
+  const normalizedFullName = fullName.trim()
+  const normalizedBusinessName = businessName.trim()
+  const normalizedPhone = sanitizePhone(phone)
+  const normalizedCountry = country.trim()
+  const normalizedTown = town.trim()
+  const normalizedAddress = address.trim()
+
+  const passwordStrength = evaluatePasswordStrength(normalizedPassword)
+  const passwordChecklist = useMemo(
+    () => [
+      {
+        id: 'length',
+        label: `At least ${PASSWORD_MIN_LENGTH} characters`,
+        passed: passwordStrength.isLongEnough,
+      },
+      {
+        id: 'uppercase',
+        label: 'Includes an uppercase letter',
+        passed: passwordStrength.hasUppercase,
+      },
+      {
+        id: 'lowercase',
+        label: 'Includes a lowercase letter',
+        passed: passwordStrength.hasLowercase,
+      },
+      { id: 'number', label: 'Includes a number', passed: passwordStrength.hasNumber },
+      { id: 'symbol', label: 'Includes a symbol', passed: passwordStrength.hasSymbol },
+    ] as const,
+    [
+      passwordStrength.hasLowercase,
+      passwordStrength.hasNumber,
+      passwordStrength.hasSymbol,
+      passwordStrength.hasUppercase,
+      passwordStrength.isLongEnough,
+    ],
+  )
+
+  const doesPasswordMeetAllChecks = passwordChecklist.every(item => item.passed)
+  const doPasswordsMatch = normalizedPassword === normalizedConfirmPassword
+  const isSignupFormValid =
+    normalizedEmail.length > 0 &&
+    normalizedPassword.length > 0 &&
+    doesPasswordMeetAllChecks &&
+    doPasswordsMatch &&
+    normalizedFullName.length > 0 &&
+    normalizedBusinessName.length > 0 &&
+    normalizedPhone.length > 0 &&
+    normalizedCountry.length > 0 &&
+    normalizedTown.length > 0 &&
+    normalizedAddress.length > 0
+
+  const isLoginFormValid =
+    EMAIL_PATTERN.test(normalizedEmail) && normalizedPassword.length > 0
+  const isSubmitDisabled =
+    isLoading || (mode === 'login' ? !isLoginFormValid : !isSignupFormValid)
+
+  useEffect(() => {
+    document.title = mode === 'login' ? 'Sedifex — Log in' : 'Sedifex — Sign up'
+  }, [mode])
+
+  useEffect(() => {
+    if (!status.message) return
+    if (status.tone === 'success' || status.tone === 'error') {
+      publish({ tone: status.tone, message: status.message })
+    }
+  }, [publish, status.message, status.tone])
+
+  // 🔹 Load a handful of stores and pick some at random for the partners section
+  useEffect(() => {
+    const q = query(collection(db, 'stores'), limit(30))
+
+    const unsubscribe = onSnapshot(
+      q,
+      snapshot => {
+        const all: PartnerStoreSnippet[] = snapshot.docs.map(docSnap => {
+          const data = docSnap.data() as any
+          const name =
+            (data.businessName as string) ||
+            (data.name as string) ||
+            'Unnamed store'
+          const town =
+            (typeof data.town === 'string' && data.town) ||
+            (typeof data.city === 'string' && data.city) ||
+            null
+          const country =
+            (typeof data.country === 'string' && data.country) || null
+
+          return {
+            id: docSnap.id,
+            name,
+            town,
+            country,
+          }
+        })
+
+        if (!all.length) {
+          setPartnerStores([])
+          return
+        }
+
+        // simple client-side shuffle & pick 4
+        const shuffled = [...all].sort(() => Math.random() - 0.5)
+        setPartnerStores(shuffled.slice(0, 4))
+      },
+      error => {
+        console.warn('[auth] Failed to load partner stores', error)
+        setPartnerStores([])
+      },
+    )
+
+    return unsubscribe
+  }, [])
+
+  function handleModeChange(nextMode: AuthMode) {
+    setMode(nextMode)
+    setStatus({ tone: 'idle', message: '' })
+    setConfirmPassword('')
+    setFullName('')
+    setBusinessName('')
+    setPhone('')
+    setCountry('')
+    setTown('')
+    setAddress('')
+  }
+
+  async function handleSubmit(e: React.FormEvent) {
+    e.preventDefault()
+    const sanitizedEmail = email.trim()
+    const sanitizedPassword = password.trim()
+    const sanitizedConfirmPassword = confirmPassword.trim()
+    setEmail(sanitizedEmail)
+    setPassword(sanitizedPassword)
+    if (mode === 'signup') setConfirmPassword(sanitizedConfirmPassword)
+
+    const sanitizedPhone = sanitizePhone(phone)
+    const sanitizedFullName = fullName.trim()
+    const sanitizedBusinessName = businessName.trim()
+    const sanitizedCountry = country.trim()
+    const sanitizedTown = town.trim()
+    const sanitizedAddress = address.trim()
+
+    const validationError =
+      mode === 'login'
+        ? getLoginValidationError(sanitizedEmail, sanitizedPassword)
+        : null
+
+    if (mode === 'signup') {
+      setPhone(sanitizedPhone)
+      setFullName(sanitizedFullName)
+      setBusinessName(sanitizedBusinessName)
+      setCountry(sanitizedCountry)
+      setTown(sanitizedTown)
+      setAddress(sanitizedAddress)
+
+      if (!doesPasswordMeetAllChecks) {
+        setStatus({
+          tone: 'error',
+          message:
+            'Use a stronger password that is at least 8 characters and includes uppercase, lowercase, number, and symbol.',
+        })
+        return
+      }
+
+      if (sanitizedPassword !== sanitizedConfirmPassword) {
+        setStatus({
+          tone: 'error',
+          message: 'Passwords do not match. Please re-enter them.',
+        })
+        return
+      }
+    }
+
+    if (validationError) {
+      setStatus({ tone: 'error', message: validationError })
+      return
+    }
+
+    setStatus({
+      tone: 'loading',
+      message: mode === 'login' ? 'Signing you in…' : 'Creating your account…',
+    })
+
+    try {
+      if (mode === 'login') {
+        // ---------- LOGIN FLOW ----------
+        const { user: nextUser } = await signInWithEmailAndPassword(
+          auth,
+          sanitizedEmail,
+          sanitizedPassword,
+        )
+        await persistSession(nextUser)
+        try {
+          const resolution = await resolveStoreAccess()
+          await persistSession(nextUser, {
+            storeId: resolution.storeId,
+            workspaceSlug: resolution.workspaceSlug,
+            role: resolution.role,
+          })
+          const reminder = formatTrialReminder(resolution.billing)
+          if (reminder) {
+            publish({ tone: 'info', message: reminder })
+          }
+        } catch (error) {
+          console.warn('[auth] Failed to resolve workspace access', error)
+          setStatus({ tone: 'error', message: getAuthErrorMessage(error, 'login') })
+          return
+        }
+      } else {
+        // ---------- SIGNUP FLOW ----------
+        const { user: nextUser } = await createUserWithEmailAndPassword(
+          auth,
+          sanitizedEmail,
+          sanitizedPassword,
+        )
+        await persistSession(nextUser)
+
+        let initializedStoreId: string | undefined
+        const signupRoleForWorkspace: SignupRoleOption = 'owner'
+
+        // 1) Initialize workspace (always a new store now)
+        try {
+          const initialization = await initializeStore(
+            {
+              phone: sanitizedPhone || null,
+              firstSignupEmail: sanitizedEmail ? sanitizedEmail.toLowerCase() : null,
+              ownerName: sanitizedFullName || null,
+              businessName: sanitizedBusinessName || null,
+              country: sanitizedCountry || null,
+              town: sanitizedTown || null,
+              address: sanitizedAddress || null,
+              signupRole: signupRoleForWorkspace,
+            },
+            null,
+          )
+          initializedStoreId = initialization.storeId
+        } catch (error) {
+          console.warn('[signup] Failed to initialize workspace', error)
+          setStatus({ tone: 'error', message: getAuthErrorMessage(error, 'signup') })
+          await cleanupFailedSignup(nextUser)
+          return
+        }
+
+        // 2) Resolve access (gets final storeId + role)
+        let resolution: ResolveStoreAccessResult
+        try {
+          resolution = await resolveStoreAccess(initializedStoreId)
+        } catch (error) {
+          console.warn('[signup] Failed to resolve workspace access', error)
+          setStatus({ tone: 'error', message: getAuthErrorMessage(error, 'signup') })
+          await cleanupFailedSignup(nextUser)
+          return
+        }
+
+        await persistSession(nextUser, {
+          storeId: resolution.storeId,
+          workspaceSlug: resolution.workspaceSlug,
+          role: resolution.role,
+        })
+        const reminder = formatTrialReminder(resolution.billing)
+        if (reminder) {
+          publish({ tone: 'info', message: reminder })
+        }
+
+        // 3) Upsert customer profile – always owner for self-signup
+        try {
+          const preferredDisplayName =
+            sanitizedFullName || nextUser.displayName?.trim() || sanitizedEmail
+          const resolvedBusinessName = sanitizedBusinessName || null
+          const resolvedOwnerName = sanitizedFullName || preferredDisplayName
+          const customerName = resolvedBusinessName || resolvedOwnerName
+
+          await setDoc(
+            doc(db, 'customers', nextUser.uid),
+            {
+              storeId: resolution.storeId,
+              name: customerName,
+              displayName: resolvedOwnerName,
+              email: sanitizedEmail,
+              phone: sanitizedPhone,
+              businessName: resolvedBusinessName,
+              ownerName: resolvedOwnerName,
+              country: sanitizedCountry || null,
+              town: sanitizedTown || null,
+              address: sanitizedAddress || null,
+              status: 'active',
+              role: 'owner',
+              createdAt: serverTimestamp(),
+              updatedAt: serverTimestamp(),
+            },
+            { merge: true },
+          )
+        } catch (error) {
+          console.warn('[customers] Unable to upsert customer record', error)
+        }
+
+        // 4) Refresh ID token for fresh custom claims
+        try {
+          await nextUser.getIdToken(true)
+        } catch (error) {
+          console.warn('[auth] Unable to refresh ID token after signup', error)
+        }
+
+        // 5) Send email verification
+        try {
+          const continueUrl = `${window.location.origin}/verify-email`
+          await sendEmailVerification(nextUser, {
+            url: continueUrl,
+            handleCodeInApp: true,
+          })
+        } catch (error) {
+          console.warn('[auth] Failed to send verification email', error)
+        }
+
+        // 6) Mark onboarding as pending and bounce to login
+        setOnboardingStatus(nextUser.uid, 'pending')
+        setMode('login')
+      }
+
+      setStatus({
+        tone: 'success',
+        message:
+          mode === 'login'
+            ? 'Welcome back! Redirecting…'
+            : 'Account created! We’ve emailed you a verification link — please confirm your email, then sign in.',
+      })
+      setPassword('')
+      setConfirmPassword('')
+      setFullName('')
+      setBusinessName('')
+      setPhone('')
+      setCountry('')
+      setTown('')
+      setAddress('')
+    } catch (err: unknown) {
+      setStatus({ tone: 'error', message: getAuthErrorMessage(err, mode) })
+    }
+  }
+
+  const appStyle: React.CSSProperties = { minHeight: '100dvh' }
+
+  return (
+    <main className="app" style={appStyle}>
+      <div className="app__layout">
+        <div className="app__card">
+          <div className="app__brand">
+            <span className="app__logo">Sx</span>
+            <div>
+              <h1 className="app__title">Sedifex</h1>
+              <p className="app__tagline">
+                Sell faster. <span className="app__highlight">Count smarter.</span>
+              </p>
+              <p className="app__trial-note">
+                Start with a free 14-day trial—no payment required until you’re ready.
+              </p>
+            </div>
+          </div>
+
+          <div
+            className="app__mode-toggle"
+            role="tablist"
+            aria-label="Authentication mode"
+          >
+            <button
+              className={`app__mode-button${mode === 'login' ? ' is-active' : ''}`}
+              role="tab"
+              aria-selected={mode === 'login'}
+              onClick={() => handleModeChange('login')}
+              type="button"
+              disabled={isLoading}
+            >
+              Log in
+            </button>
+            <button
+              className={`app__mode-button${mode === 'signup' ? ' is-active' : ''}`}
+              role="tab"
+              aria-selected={mode === 'signup'}
+              onClick={() => handleModeChange('signup')}
+              type="button"
+              disabled={isLoading}
+            >
+              Start free trial
+            </button>
+          </div>
+
+          <form
+            className="form"
+            onSubmit={handleSubmit}
+            aria-label={mode === 'login' ? 'Log in form' : 'Sign up form'}
+          >
+            <div className="form__field">
+              <label htmlFor="email">Email</label>
+              <input
+                id="email"
+                value={email}
+                onChange={event => setEmail(event.target.value)}
+                onBlur={() => setEmail(current => current.trim())}
+                type="email"
+                autoComplete="email"
+                placeholder="you@company.com"
+                required
+                disabled={isLoading}
+              />
+              <p className="form__hint">
+                {mode === 'signup'
+                  ? 'We’ll send a verification link to this address.'
+                  : 'Enter the email you use for work.'}
+              </p>
+            </div>
+
+            {mode === 'signup' && (
+              <div className="form__field">
+                <label htmlFor="full-name">Full name</label>
+                <input
+                  id="full-name"
+                  value={fullName}
+                  onChange={event => setFullName(event.target.value)}
+                  onBlur={() => setFullName(current => current.trim())}
+                  type="text"
+                  autoComplete="name"
+                  placeholder="Ada Lovelace"
+                  required
+                  disabled={isLoading}
+                  aria-invalid={fullName.length > 0 && normalizedFullName.length === 0}
+                  aria-describedby="full-name-hint"
+                />
+                <p className="form__hint" id="full-name-hint">
+                  We use this to personalize your workspace and onboarding tips.
+                </p>
+              </div>
+            )}
+
+            {mode === 'signup' && (
+              <div className="form__field">
+                <label htmlFor="business-name">Business name</label>
+                <input
+                  id="business-name"
+                  value={businessName}
+                  onChange={event => setBusinessName(event.target.value)}
+                  onBlur={() => setBusinessName(current => current.trim())}
+                  type="text"
+                  autoComplete="organization"
+                  placeholder="Sedifex Retail"
+                  required
+                  disabled={isLoading}
+                  aria-invalid={
+                    businessName.length > 0 && normalizedBusinessName.length === 0
+                  }
+                  aria-describedby="business-name-hint"
+                />
+                <p className="form__hint" id="business-name-hint">
+                  Appears on invoices, receipts, and workspace communications.
+                </p>
+              </div>
+            )}
+
+            {mode === 'signup' && (
+              <div className="form__field">
+                <label htmlFor="phone">Phone number</label>
+                <input
+                  id="phone"
+                  value={phone}
+                  onChange={event => setPhone(event.target.value)}
+                  onBlur={() => setPhone(current => sanitizePhone(current))}
+                  type="tel"
+                  autoComplete="tel"
+                  placeholder="254 712 345 678"
+                  required
+                  disabled={isLoading}
+                  aria-invalid={phone.length > 0 && normalizedPhone.length === 0}
+                  aria-describedby="phone-hint"
+                />
+                <p className="form__hint" id="phone-hint">
+                  Use a number where we can reach you for onboarding support.
+                </p>
+              </div>
+            )}
+
+            {mode === 'signup' && (
+              <div className="form__field">
+                <label htmlFor="country">Country</label>
+                <input
+                  id="country"
+                  value={country}
+                  onChange={event => setCountry(event.target.value)}
+                  onBlur={() => setCountry(current => current.trim())}
+                  type="text"
+                  autoComplete="country-name"
+                  placeholder="Kenya or Ghana"
+                  required
+                  disabled={isLoading}
+                  aria-invalid={country.length > 0 && normalizedCountry.length === 0}
+                  aria-describedby="country-hint"
+                />
+                <p className="form__hint" id="country-hint">
+                  Let us know where your business operates.
+                </p>
+              </div>
+            )}
+
+            {mode === 'signup' && (
+              <div className="form__field">
+                <label htmlFor="town">Town or city</label>
+                <input
+                  id="town"
+                  value={town}
+                  onChange={event => setTown(event.target.value)}
+                  onBlur={() => setTown(current => current.trim())}
+                  type="text"
+                  autoComplete="address-level2"
+                  placeholder="Nairobi"
+                  required
+                  disabled={isLoading}
+                  aria-invalid={town.length > 0 && normalizedTown.length === 0}
+                  aria-describedby="town-hint"
+                />
+                <p className="form__hint" id="town-hint">
+                  We’ll adapt recommendations for your local market.
+                </p>
+              </div>
+            )}
+
+            {mode === 'signup' && (
+              <div className="form__field">
+                <label htmlFor="address">Business address</label>
+                <textarea
+                  id="address"
+                  value={address}
+                  onChange={event => setAddress(event.target.value)}
+                  onBlur={() => setAddress(current => current.trim())}
+                  autoComplete="street-address"
+                  placeholder="123 Market Street, Suite 5"
+                  required
+                  disabled={isLoading}
+                  aria-invalid={address.length > 0 && normalizedAddress.length === 0}
+                  aria-describedby="address-hint"
+                  rows={3}
+                />
+                <p className="form__hint" id="address-hint">
+                  Helps us set up invoices and receipts with your mailing details.
+                </p>
+              </div>
+            )}
+
+            <div className="form__field">
+              <label htmlFor="password">Password</label>
+              <input
+                id="password"
+                value={password}
+                onChange={event => setPassword(event.target.value)}
+                onBlur={() => setPassword(current => current.trim())}
+                type="password"
+                autoComplete={mode === 'login' ? 'current-password' : 'new-password'}
+                placeholder="Use a strong password"
+                required
+                disabled={isLoading}
+                aria-invalid={
+                  mode === 'signup' &&
+                  normalizedPassword.length > 0 &&
+                  !doesPasswordMeetAllChecks
+                }
+                aria-describedby={mode === 'signup' ? 'password-guidelines' : undefined}
+              />
+              {mode === 'signup' && (
+                <ul className="form__hint-list" id="password-guidelines">
+                  {passwordChecklist.map(item => (
+                    <li key={item.id} data-complete={item.passed}>
+                      <span
+                        className={`form__hint-indicator${
+                          item.passed ? ' is-valid' : ''
+                        }`}
+                      >
+                        {item.passed ? '✓' : '•'}
+                      </span>
+                      {item.label}
+                    </li>
+                  ))}
+                </ul>
+              )}
+              {mode === 'login' && (
+                <p className="form__hint">
+                  Forgot your password?{' '}
+                  <Link to="/reset-password" className="form__link">
+                    Reset it.
+                  </Link>
+                </p>
+              )}
+            </div>
+
+            {mode === 'signup' && (
+              <div className="form__field">
+                <label htmlFor="confirm-password">Confirm password</label>
+                <input
+                  id="confirm-password"
+                  value={confirmPassword}
+                  onChange={event => setConfirmPassword(event.target.value)}
+                  onBlur={() => setConfirmPassword(current => current.trim())}
+                  type="password"
+                  autoComplete="new-password"
+                  placeholder="Re-enter your password"
+                  required
+                  disabled={isLoading}
+                  aria-invalid={
+                    normalizedConfirmPassword.length > 0 &&
+                    normalizedPassword !== normalizedConfirmPassword
+                  }
+                  aria-describedby="confirm-password-hint"
+                />
+                <p className="form__hint" id="confirm-password-hint">
+                  Must match the password exactly.
+                </p>
+              </div>
+            )}
+
+            {mode === 'signup' && (
+              <p className="form__hint" style={{ marginTop: 8 }}>
+                Summary: You are creating a new store and will be the owner of this
+                workspace.
+              </p>
+            )}
+
+            <button className="primary-button" type="submit" disabled={isSubmitDisabled}>
+              {isLoading
+                ? mode === 'login'
+                  ? 'Signing in…'
+                  : 'Starting free trial…'
+                : mode === 'login'
+                  ? 'Log in'
+                  : 'Start free trial'}
+            </button>
+          </form>
+
+          {status.tone !== 'idle' && status.message && (
+            <p
+              className={`status status--${status.tone}`}
+              role={status.tone === 'error' ? 'alert' : 'status'}
+              aria-live={status.tone === 'error' ? 'assertive' : 'polite'}
+            >
+              {status.message}
+            </p>
+          )}
+        </div>
+
+        <aside
+          className="app__visual"
+          aria-label="Watch the Sedifex walkthrough before signing in"
+        >
+          <div className="app__visual-media" role="presentation">
+            <img
+              src={AUTH_VISUAL_IMAGE_URL}
+              alt="Small business owner reviewing inventory on a laptop"
+              loading="lazy"
+            />
+          </div>
+          <div className="app__visual-overlay" />
+          <div className="app__visual-caption">
+            <span className="app__visual-pill">Quick tutorial</span>
+            <h2>See how our AI inventory system works before logging in</h2>
+            <p>
+              Watch the short walkthrough to learn how Sedifex uses AI to connect sales,
+              inventory, and finance in one workspace built for small businesses. Start
+              the video right here before creating an account.
+            </p>
+          </div>
+        </aside>
+      </div>
+
+      <section className="app__pricing" aria-label="Sedifex pricing plans">
+        <header className="app__pricing-header">
+          <span className="app__pill">Pricing</span>
+          <h2>Pick the plan that matches your store growth</h2>
+          <p>
+            Start with a free 14-day trial, then switch to monthly or yearly billing when
+            you are ready. Every plan unlocks the full inventory + CRM platform: live
+            dashboards, smart products, expiring stock tracking, sales with customer
+            display, QR price sharing, bulk SMS, and finance tools.
+          </p>
+        </header>
+
+        <div className="app__pricing-grid" role="list">
+          {PRICING_PLANS.map(plan => (
+            <article
+              key={plan.name}
+              className={`pricing-card${plan.isFeatured ? ' pricing-card--featured' : ''}`}
+              role="listitem"
+            >
+              <div className="pricing-card__heading">
+                <h3>{plan.name}</h3>
+                <p>{plan.summary}</p>
+              </div>
+              <div className="pricing-card__price">
+                <span className="pricing-card__amount">{plan.amount}</span>
+                <span className="pricing-card__cadence">{plan.cadence}</span>
+              </div>
+              <ul className="pricing-card__list">
+                {plan.features.map(item => (
+                  <li key={item}>{item}</li>
+                ))}
+              </ul>
+              {plan.cta.type === 'button' ? (
+                <button
+                  className="pricing-card__cta"
+                  type="button"
+                  onClick={() => {
+                    handleModeChange('signup')
+                    window.scrollTo({ top: 0, behavior: 'smooth' })
+                  }}
+                >
+                  {plan.cta.label}
+                </button>
+              ) : (
+                <a
+                  className="pricing-card__cta"
+                  href={plan.cta.href}
+                  target="_blank"
+                  rel="noreferrer"
+                >
+                  {plan.cta.label}
+                </a>
+              )}
+              {plan.note && <p className="pricing-card__note">{plan.note}</p>}
+            </article>
+          ))}
+        </div>
+      </section>
+
+      <section className="app__partners" aria-label="Xenom IT Solutions offerings">
+        <div className="app__partners-copy">
+          <span className="app__pill">Xenom IT Solutions</span>
+          <h2>Sedifex was built by Xenom IT Solutions</h2>
+          <p>
+            We build reliable digital products for ambitious businesses. In addition to
+            Sedifex, we deliver ready-to-use platforms and custom web builds that help
+            teams launch fast and scale with confidence.
+          </p>
+
+          <div className="app__partners-examples">
+            <p className="app__partners-examples-label">Other products we have built:</p>
+            <ul className="app__partners-list">
+              <li className="app__partners-badge">
+                <span className="app__partners-name">Falowen German Learning App</span>
+              </li>
+              <li className="app__partners-badge">
+                <span className="app__partners-name">Apzla Church Management Software</span>
+              </li>
+              <li className="app__partners-badge">
+                <span className="app__partners-name">Sedifex</span>
+              </li>
+            </ul>
+          </div>
+
+          <div className="app__partners-examples">
+            <p className="app__partners-examples-label">
+              Website setup packages (pricing in GHS):
+            </p>
+            <ul className="app__partners-list">
+              <li className="app__partners-badge">
+                <span className="app__partners-name">
+                  Basic Landing Website — GHS 1,200 – 2,500
+                </span>
+                <span className="app__partners-location">
+                  4–6 pages (Home, Services, Packages, Gallery, About, Contact), WhatsApp
+                  booking button, Google Map embed, basic gallery, mobile responsive.
+                </span>
+              </li>
+              <li className="app__partners-badge">
+                <span className="app__partners-name">
+                  Standard Business Website — GHS 2,500 – 5,500
+                </span>
+                <span className="app__partners-location">
+                  Everything in Basic plus enhanced visuals, SEO basics, contact form,
+                  speed optimization, 1–2 revisions, and optional analytics setup.
+                </span>
+              </li>
+              <li className="app__partners-badge">
+                <span className="app__partners-name">
+                  Premium / Booking Website — GHS 6,000 – 12,000+
+                </span>
+                <span className="app__partners-location">
+                  Everything in Standard plus booking system, admin dashboard, email/SMS
+                  confirmations, payments, and a CMS for self-updates.
+                </span>
+              </li>
+            </ul>
+          </div>
+
+          <a className="app__partners-link" href="mailto:sedifexbiz@gmail.com">
+            Book a Sedifex demo: sedifexbiz@gmail.com
+          </a>
+        </div>
+
+        <div className="app__partners-visual" aria-hidden="true">
+          <img
+            src={LOGI_PARTNER_IMAGE_URL}
+            alt="Retail partners reviewing a product shelf"
+            loading="lazy"
+          />
+          <div className="app__partners-glow" />
+        </div>
+      </section>
+
+      <section className="app__features" aria-label="Sedifex workspace pages">
+        <header className="app__features-header">
+          <h2>Explore the AI workspace</h2>
+          <p>
+            Every Sedifex page is built to keep retail operations synchronized with
+            AI-powered inventory insights—from the sales floor to finance.
+          </p>
+        </header>
+
+        <div className="app__features-grid" role="list">
+          {PAGE_FEATURES.map(feature => (
+            <Link
+              key={feature.path}
+              className="feature-card"
+              to={feature.path}
+              role="listitem"
+              aria-label={`Open the ${feature.name} page`}
+            >
+              <div className="feature-card__body">
+                <h3>{feature.name}</h3>
+                <p>{feature.description}</p>
+              </div>
+              <span className="feature-card__cta" aria-hidden="true">
+                Visit {feature.name}
+              </span>
+            </Link>
+          ))}
+        </div>
+      </section>
+
+      <section className="app__info-grid" aria-label="Sedifex company information">
+        <article className="info-card">
+          <h3>About Sedifex</h3>
+          <p>
+            Sedifex is the smart AI inventory system for modern small businesses. We unite
+            store execution, warehouse visibility, and merchandising insights so every
+            location can act on the same live source of truth.
+          </p>
+          <p>
+            Connect your POS, ecommerce, and supplier systems in minutes to orchestrate
+            the entire product journey—from forecast to fulfillment—with less manual work,
+            fewer stockouts, and smarter AI-driven decisions.
+          </p>
+          <footer>
+            <ul className="info-card__list">
+              <li>Real-time inventory that syncs every channel and warehouse</li>
+              <li>Automated replenishment playbooks driven by store performance</li>
+              <li>Integrations for Shopify, NetSuite, Square, and 40+ retail tools</li>
+            </ul>
+          </footer>
+        </article>
+
+        <article className="info-card">
+          <h3>Our Mission</h3>
+          <p>
+            We believe resilient retailers win by responding to change faster than their
+            inventory can move. Sedifex exists to give small business operators the AI
+            clarity and confidence to do exactly that.
+          </p>
+          <ul className="info-card__list">
+            <li>Deliver every SKU promise with predictive AI inventory intelligence</li>
+            <li>Empower teams with guided workflows, not spreadsheets</li>
+            <li>Earn shopper loyalty through always-on availability</li>
+          </ul>
+        </article>
+
+        <article className="info-card">
+          <h3>Contact Sales</h3>
+          <p>
+            Partner with a retail operations strategist to tailor Sedifex to your fleet,
+            review pricing, and build an onboarding plan that keeps stores running while
+            we launch.
+          </p>
+          <a
+            className="info-card__cta"
+            href="https://calendly.com/sedifexbiz"
+            target="_blank"
+            rel="noreferrer noopener"
+          >
+            Book a 30-minute consultation
+          </a>
+          <p className="info-card__caption">
+            Prefer email? Reach us at sedifexbiz@gmail.com.
+          </p>
+        </article>
+      </section>
+    </main>
+  )
+}
+
+const PAGE_FEATURES = [
+  {
+    path: '/products',
+    name: 'Items',
+    description:
+      'Spot low inventory, sync counts, and keep every SKU accurate across locations.',
+  },
+  {
+    path: '/sell',
+    name: 'Sell',
+    description:
+      'Ring up sales with guided workflows that keep the floor moving and customers happy.',
+  },
+  {
+    path: '/receive',
+    name: 'Receive',
+    description:
+      'Check in purchase orders, reconcile deliveries, and put new stock to work immediately.',
+  },
+  {
+    path: '/customers',
+    name: 'Customers',
+    description:
+      'Understand top shoppers, loyalty trends, and service follow-ups without exporting data.',
+  },
+  {
+    path: '/finance',
+    name: 'Finance',
+    description:
+      'Track cash-up, expenses, and profitability with one simple view.',
+  },
+  {
+    path: '/logi',
+    name: 'Logi partners',
+    description:
+      'Share a live public snapshot of your store name, location, and overview with partners.',
+  },
+] as const
+
+const PRICING_PLANS = [
+  {
+    name: 'Free Trial',
+    summary: 'Explore Sedifex before you pay.',
+    amount: 'GHS 0',
+    cadence: '/ 14 days',
+    features: [
+      'Live dashboard updates',
+      'Products with expiry & made-to-order options',
+      'Sell with customer display or QR pricing',
+    ],
+    cta: {
+      type: 'button' as const,
+      label: 'Start free trial',
+    },
+    note: 'No card required to start.',
+  },
+  {
+    name: 'Monthly',
+    summary: 'Flexible billing for growing teams.',
+    amount: 'GHS 100',
+    cadence: '/ month',
+    features: [
+      'Inventory + CRM platform',
+      'Bulk SMS at lower rates',
+      'Free invoice & receipt generator',
+    ],
+    cta: {
+      type: 'button' as const,
+      label: 'Sign up',
+    },
+  },
+  {
+    name: 'Yearly',
+    summary: 'Best value with annual savings.',
+    amount: 'GHS 1,100',
+    cadence: '/ year',
+    features: [
+      'Everything in Monthly',
+      'Finance, close-day & reporting suite',
+      'Priority onboarding & support',
+    ],
+    cta: {
+      type: 'button' as const,
+      label: 'Sign up',
+    },
+    isFeatured: true,
+    note: 'Billed once per year.',
+  },
+] as const
+
+async function cleanupFailedSignup(_user: User) {
+  try {
+    await auth.signOut()
+  } catch (error) {
+    console.warn('[signup] Unable to sign out after rejected signup', error)
+  }
+}