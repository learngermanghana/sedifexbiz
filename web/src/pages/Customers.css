.customers-page__grid {
  display: grid;
  gap: 24px;
}

@media (min-width: 1080px) {
  .customers-page__grid {
    grid-template-columns: minmax(0, 0.9fr) minmax(0, 1.1fr);
  }
}

.customers-page__section-header {
  display: flex;
  flex-direction: column;
  gap: 4px;
  margin-bottom: 16px;
}

.customers-page__form {
  display: grid;
  gap: 16px;
}

.customers-page__form-actions {
  display: flex;
  flex-wrap: wrap;
  gap: 12px;
  align-items: center;
}

.customers-page__form-row {
  display: grid;
  gap: 16px;
}

@media (min-width: 640px) {
  .customers-page__form-row {
    grid-template-columns: repeat(2, minmax(0, 1fr));
  }
}

.customers-page__badge {
  display: inline-flex;
  align-items: center;
  justify-content: center;
  background: #eef2ff;
  color: #4338ca;
  font-weight: 600;
  border-radius: 999px;
  padding: 8px 16px;
  min-width: 120px;
  text-align: center;
}

.customers-page__message {
  margin: 0;
  font-size: 14px;
}

.customers-page__message--error {
  color: #b91c1c;
}

.customers-page__message--success {
  color: #047857;
}

.customers-page__toolbar {
  display: flex;
  flex-direction: column;
  gap: 16px;
  margin-bottom: 16px;
}

.customers-page__search-field input {
  width: 100%;
}

.customers-page__tool-buttons {
  display: flex;
  flex-wrap: wrap;
  gap: 12px;
}

.customers-page__filters,
.customers-page__tag-filters {
  display: flex;
  flex-wrap: wrap;
  align-items: center;
  gap: 12px;
  margin-bottom: 12px;
}

.customers-page__filters-label {
  font-weight: 600;
  font-size: 14px;
}

.customers-page__quick-filters,
.customers-page__tag-chip-group {
  display: flex;
  flex-wrap: wrap;
  gap: 8px;
}

.customers-page__quick-filter--active {
  background: rgba(67, 56, 202, 0.12);
  border-color: rgba(67, 56, 202, 0.32);
}

.customers-page__tag-list {
  display: flex;
  flex-wrap: wrap;
  gap: 6px;
}

.customers-page__tag-chip {
  display: inline-flex;
  align-items: center;
  justify-content: center;
  padding: 4px 10px;
  border-radius: 999px;
  background: #eef2ff;
  color: #4338ca;
  font-size: 12px;
  font-weight: 600;
  white-space: nowrap;
}

.customers-page__table-actions {
  display: flex;
  gap: 8px;
}

.customers-page__row {
  cursor: pointer;
}

.customers-page__row--selected {
  background: rgba(67, 56, 202, 0.08);
}

.customers-page__details {
  display: flex;
  flex-direction: column;
  gap: 16px;
}

@media (min-width: 1080px) {
  .customers-page__details {
    grid-column: span 2;
  }

  .customers-page__toolbar {
    flex-direction: row;
    justify-content: space-between;
    align-items: flex-end;
  }

  .customers-page__search-field {
    flex: 1;
  }
}

.customers-page__details-content {
  display: grid;
  gap: 16px;
}

.customers-page__detail-list {
  display: grid;
  gap: 12px;
}

.customers-page__detail-list dt {
  font-size: 12px;
  text-transform: uppercase;
  color: #6366f1;
  letter-spacing: 0.04em;
  margin-bottom: 4px;
}

.customers-page__detail-list dd {
  margin: 0;
  font-size: 15px;
}

.customers-page__history {
  display: grid;
  gap: 12px;
}

.customers-page__history ul {
  list-style: none;
  padding: 0;
  margin: 0;
  display: grid;
  gap: 12px;
}

.customers-page__history-row {
  display: flex;
  justify-content: space-between;
  gap: 12px;
  font-weight: 600;
}

.customers-page__history-primary {
  color: #111827;
}

.customers-page__history-total {
  color: #4338ca;
}

.customers-page__history-meta {
  font-size: 13px;
  color: #6b7280;
}

.customers-page__history-items {
  display: flex;
  flex-wrap: wrap;
  gap: 8px;
  font-size: 13px;
  color: #374151;
}

.customers-page__details-actions {
  display: flex;
  gap: 12px;
}

.customers-page__details-empty {
  display: grid;
  gap: 12px;
  text-align: center;
  padding: 24px;
  color: #4b5563;
}

.customers-page__action-grid {
  display: grid;
  gap: 16px;
}

@media (min-width: 720px) {
  .customers-page__action-grid {
    grid-template-columns: repeat(auto-fit, minmax(260px, 1fr));
  }
}

.customers-page__action-card {
  border: 1px solid #e5e7eb;
  border-radius: 12px;
  padding: 12px;
  display: grid;
  gap: 10px;
  background: #f9fafb;
}

.customers-page__action-title {
  margin: 0;
  font-size: 15px;
  font-weight: 700;
}

.customers-page__action-hint {
  margin: 0;
  font-size: 13px;
  color: #6b7280;
}

.customers-page__action-buttons {
  display: flex;
  flex-wrap: wrap;
  gap: 8px;
}

.customers-page__action-empty {
  margin: 0;
  color: #9ca3af;
  font-size: 13px;
}

.customers-page__dialog {
  position: fixed;
  inset: 0;
  background-color: rgba(17, 24, 39, 0.4);
  display: flex;
  align-items: center;
  justify-content: center;
  padding: 20px;
  z-index: 40;
}

.customers-page__dialog-content {
  background: #fff;
<<<<<<< HEAD
  width: min(620px, calc(100% - 32px));
  max-height: min(90vh, 760px);
  border-radius: 12px;
  padding: 20px;
  display: flex;
  flex-direction: column;
=======
  width: min(720px, 100%);
  border-radius: 12px;
  padding: 20px;
  display: grid;
>>>>>>> cb88c7b2
  gap: 16px;
  box-shadow: 0 20px 45px rgba(15, 23, 42, 0.25);
}

.customers-page__dialog-head {
  display: flex;
  align-items: flex-start;
  justify-content: space-between;
  gap: 12px;
}

.customers-page__dialog-title {
  margin: 0;
  font-size: 18px;
  font-weight: 800;
}

.customers-page__dialog-subtitle {
  margin: 0 0 4px;
  color: #6b7280;
  font-size: 13px;
}

.customers-page__dialog-close {
  border: 1px solid #d1d5db;
  background: #fff;
  border-radius: 6px;
  padding: 8px 12px;
  cursor: pointer;
}

<<<<<<< HEAD
.customers-page__dialog-body {
  display: grid;
  gap: 16px;
  overflow-y: auto;
  padding-right: 6px;
  flex: 1;
  min-height: 0;
}

=======
>>>>>>> cb88c7b2
.customers-page__template-list {
  display: grid;
  gap: 12px;
}

.customers-page__template-card {
  border: 1px solid #e5e7eb;
  border-radius: 10px;
  padding: 12px;
  background: #f9fafb;
  display: grid;
  gap: 6px;
}

.customers-page__template-header {
  display: flex;
  align-items: center;
  justify-content: space-between;
  gap: 12px;
}

.customers-page__template-header h5 {
  margin: 0;
  font-size: 15px;
  font-weight: 700;
}

.customers-page__template-card p {
  margin: 0;
  color: #374151;
  font-size: 14px;
}

.customers-page__composer-field {
  display: grid;
  gap: 6px;
  font-size: 14px;
}

.customers-page__composer-field textarea {
  padding: 10px;
  border: 1px solid #d1d5db;
  border-radius: 8px;
  resize: vertical;
  min-height: 120px;
}

.customers-page__dialog-actions {
  display: flex;
  justify-content: flex-end;
  gap: 12px;
}

.customers-page__cancel {
  padding: 10px 16px;
  border-radius: 8px;
  border: 1px solid #d1d5db;
  background: #fff;
  cursor: pointer;
}<|MERGE_RESOLUTION|>--- conflicted
+++ resolved
@@ -296,19 +296,10 @@
 
 .customers-page__dialog-content {
   background: #fff;
-<<<<<<< HEAD
-  width: min(620px, calc(100% - 32px));
-  max-height: min(90vh, 760px);
-  border-radius: 12px;
-  padding: 20px;
-  display: flex;
-  flex-direction: column;
-=======
   width: min(720px, 100%);
   border-radius: 12px;
   padding: 20px;
   display: grid;
->>>>>>> cb88c7b2
   gap: 16px;
   box-shadow: 0 20px 45px rgba(15, 23, 42, 0.25);
 }
@@ -340,18 +331,6 @@
   cursor: pointer;
 }
 
-<<<<<<< HEAD
-.customers-page__dialog-body {
-  display: grid;
-  gap: 16px;
-  overflow-y: auto;
-  padding-right: 6px;
-  flex: 1;
-  min-height: 0;
-}
-
-=======
->>>>>>> cb88c7b2
 .customers-page__template-list {
   display: grid;
   gap: 12px;
