/* ============ Layout ============ */

.customers-page {
  max-width: 1360px;
  margin-inline: auto;
  padding-inline: 12px;
}

.customers-page__grid {
  display: grid;
  gap: 24px;
  margin-top: 8px;
  align-items: start;
}

@media (max-width: 1079px) {
  .customers-page__list-card {
    order: 1;
  }

  .customers-page__details-card {
    order: 2;
  }

  .customers-page__form-card {
    order: 3;
  }
}

@media (max-width: 1079px) {
  .customers-page__list-card {
    order: 1;
  }

  .customers-page__details-card {
    order: 2;
  }

  .customers-page__form-card {
    order: 3;
  }
}

/* 3 columns on wider screens: form • list • details */
@media (min-width: 1080px) {
  .customers-page__grid {
    grid-template-columns:
      minmax(0, 0.9fr)   /* New customer / edit form */
      minmax(0, 1.1fr)   /* Customer list */
      minmax(0, 1fr);    /* Details / CRM panel */
  }
}

/* Make each column feel like a card */
.customers-page__grid > * {
  background: #ffffff;
  border-radius: 18px;
  border: 1px solid #e2e8f0;
  padding: 18px 20px;
  box-shadow: 0 10px 30px rgba(15, 23, 42, 0.06);
  display: flex;
  flex-direction: column;
}

@media (max-width: 640px) {
  .customers-page__grid > * {
    padding: 14px 16px;
  }
}

@media (max-width: 640px) {
  .customers-page__grid > * {
    padding: 14px 16px;
  }
}

/* Section header (title + description) */
.customers-page__section-header {
  display: flex;
  flex-direction: column;
  gap: 4px;
  margin-bottom: 16px;
  padding-bottom: 8px;
  border-bottom: 1px solid #f1f5f9;
}

.customers-page__section-header h2,
.customers-page__section-header h3 {
  margin: 0;
  font-size: 16px;
  font-weight: 700;
  color: #0f172a;
}

.customers-page__section-header p {
  margin: 0;
  font-size: 13px;
  color: #64748b;
}

/* ============ Form ============ */

.customers-page__form {
  display: grid;
  gap: 16px;
}

.customers-page__form-row {
  display: grid;
  gap: 16px;
}

@media (min-width: 640px) {
  .customers-page__form-row {
    grid-template-columns: repeat(2, minmax(0, 1fr));
  }
}

.customers-page__form-actions {
  display: flex;
  flex-wrap: wrap;
  gap: 12px;
  align-items: center;
  margin-top: 4px;
}

/* Status badge above form/list */
.customers-page__badge {
  display: inline-flex;
  align-items: center;
  justify-content: center;
  background: #eef2ff;
  color: #4338ca;
  font-weight: 600;
  border-radius: 999px;
  padding: 8px 16px;
  min-width: 120px;
  font-size: 13px;
  text-align: center;
}

/* Inline messages under buttons */
.customers-page__message {
  margin: 0;
  font-size: 13px;
}

.customers-page__message--error {
  color: #b91c1c;
}

.customers-page__message--success {
  color: #047857;
}

/* ============ Toolbar: search + buttons + filters ============ */

.customers-page__toolbar {
  display: flex;
  flex-direction: column;
  gap: 16px;
  margin-bottom: 16px;
}

@media (max-width: 640px) {
  .customers-page__toolbar {
    gap: 12px;
  }
}

.customers-page__search-field {
  position: relative;
  width: 100%;
}

.customers-page__search-field input {
  width: 100%;
  padding-inline: 12px;
  border-radius: 999px;
  border: 1px solid #cbd5f5;
  font-size: 14px;
  height: 40px;
}

.customers-page__tool-buttons {
  display: flex;
  flex-wrap: wrap;
  gap: 12px;
}

@media (min-width: 1080px) {
  .customers-page__toolbar {
    flex-direction: row;
    justify-content: space-between;
    align-items: flex-end;
    gap: 20px;
  }

  .customers-page__search-field {
    flex: 1;
  }
}

/* Filters + tag chips row */

.customers-page__filters,
.customers-page__tag-filters {
  display: flex;
  flex-wrap: wrap;
  align-items: center;
  gap: 12px;
  margin-bottom: 10px;
}

.customers-page__filters-label {
  font-weight: 600;
  font-size: 13px;
  color: #475569;
}

.customers-page__quick-filters,
.customers-page__tag-chip-group {
  display: flex;
  flex-wrap: wrap;
  gap: 8px;
}

.customers-page__quick-filters button,
.customers-page__tag-chip {
  border-radius: 999px;
  border: 1px solid #e2e8f0;
  background: #f8fafc;
  padding: 6px 12px;
  font-size: 12px;
  font-weight: 600;
  color: #475569;
  cursor: pointer;
  display: inline-flex;
  align-items: center;
  gap: 6px;
}

.customers-page__quick-filter--active {
  background: rgba(67, 56, 202, 0.12);
  border-color: rgba(67, 56, 202, 0.32);
  color: #312e81;
}

.customers-page__tag-list {
  display: flex;
  flex-wrap: wrap;
  gap: 6px;
}

/* Individual tag chip */
.customers-page__tag-chip {
  background: #eef2ff;
  color: #4338ca;
  white-space: nowrap;
}

/* ============ Contacts / actions ============ */

.customers-page__contact-actions {
  display: flex;
  flex-wrap: wrap;
  gap: 8px;
  align-items: center;
}

.customers-page__table-actions {
  display: flex;
  gap: 8px;
}

/* ============ Table list styling ============ */

.customers-page__row {
  cursor: pointer;
  transition: background-color 120ms ease, box-shadow 120ms ease;
}

.customers-page__row:hover {
  background: rgba(15, 23, 42, 0.02);
}

.customers-page__row--selected {
  background: rgba(67, 56, 202, 0.08);
  box-shadow: inset 2px 0 0 #4338ca;
}

.customers-page__table {
  width: 100%;
<<<<<<< HEAD
  border-collapse: separate;
  border-spacing: 0;
}

.customers-page__table thead th {
  padding-bottom: 10px;
  color: #475569;
  font-size: 13px;
  text-align: left;
  border-bottom: 1px solid #e2e8f0;
=======
>>>>>>> 1210b7bf
}

.customers-page__cell {
  vertical-align: top;
<<<<<<< HEAD
  padding: 12px 10px;
=======
>>>>>>> 1210b7bf
}

.customers-page__cell-title {
  font-weight: 700;
}

.customers-page__cell-subtitle {
  color: #475569;
}

.customers-page__cell--contact {
  min-width: 160px;
<<<<<<< HEAD
  border-left: 1px solid #f1f5f9;
=======
>>>>>>> 1210b7bf
}

.customers-page__mobile-label {
  display: none;
}

@media (max-width: 760px) {
  .customers-page__table thead {
    display: none;
  }

  .customers-page__table tbody {
    display: grid;
    gap: 12px;
  }

  .customers-page__table tr {
    display: flex;
    flex-direction: column;
    gap: 10px;
    padding: 12px;
    border: 1px solid #e2e8f0;
    border-radius: 14px;
    background: #f8fafc;
  }

  .customers-page__table td {
    display: flex;
    flex-direction: column;
    gap: 6px;
    padding: 0;
  }

  .customers-page__cell-title {
    font-size: 15px;
  }

  .customers-page__cell-subtitle {
    font-size: 13px;
  }

  .customers-page__cell--contact {
    border-top: 1px dashed #e2e8f0;
    padding-top: 10px;
    min-width: unset;
  }

  .customers-page__mobile-label {
    display: inline-flex;
    font-size: 11px;
    letter-spacing: 0.08em;
    text-transform: uppercase;
    color: #475569;
    font-weight: 700;
  }

  .customers-page__cell-contact {
    display: grid;
    gap: 4px;
  }
}

/* ============ Details / right-side panel ============ */

.customers-page__details {
  display: flex;
  flex-direction: column;
  gap: 16px;
}

.customers-page__details-header {
  display: flex;
  justify-content: space-between;
  align-items: center;
}

.customers-page__details-content {
  display: grid;
  gap: 16px;
}

.customers-page__detail-list {
  display: grid;
  gap: 10px;
  padding: 12px 0;
  border-top: 1px dashed #e5e7eb;
}

.customers-page__detail-list:first-of-type {
  border-top: none;
}

.customers-page__detail-list dt {
  font-size: 11px;
  text-transform: uppercase;
  color: #6366f1;
  letter-spacing: 0.08em;
  margin-bottom: 3px;
}

.customers-page__detail-list dd {
  margin: 0;
  font-size: 14px;
  color: #0f172a;
}

/* ============ History ============ */

.customers-page__history {
  display: grid;
  gap: 12px;
}

.customers-page__history ul {
  list-style: none;
  padding: 0;
  margin: 0;
  display: grid;
  gap: 10px;
}

.customers-page__history-row {
  display: flex;
  justify-content: space-between;
  gap: 12px;
  font-weight: 600;
}

.customers-page__history-primary {
  color: #111827;
  font-size: 14px;
}

.customers-page__history-total {
  color: #4338ca;
  font-size: 14px;
}

.customers-page__history-meta {
  font-size: 12px;
  color: #6b7280;
  margin-top: 2px;
}

.customers-page__history-items {
  display: flex;
  flex-wrap: wrap;
  gap: 6px;
  font-size: 12px;
  color: #374151;
}

/* ============ Details actions & empty state ============ */

.customers-page__details-actions {
  display: flex;
  flex-wrap: wrap;
  gap: 10px;
}

.customers-page__details-empty {
  display: grid;
  gap: 10px;
  text-align: center;
  padding: 24px 18px;
  color: #4b5563;
  border-radius: 14px;
  background: #f9fafb;
  border: 1px dashed #e5e7eb;
  font-size: 14px;
}<|MERGE_RESOLUTION|>--- conflicted
+++ resolved
@@ -291,27 +291,10 @@
 
 .customers-page__table {
   width: 100%;
-<<<<<<< HEAD
-  border-collapse: separate;
-  border-spacing: 0;
-}
-
-.customers-page__table thead th {
-  padding-bottom: 10px;
-  color: #475569;
-  font-size: 13px;
-  text-align: left;
-  border-bottom: 1px solid #e2e8f0;
-=======
->>>>>>> 1210b7bf
 }
 
 .customers-page__cell {
   vertical-align: top;
-<<<<<<< HEAD
-  padding: 12px 10px;
-=======
->>>>>>> 1210b7bf
 }
 
 .customers-page__cell-title {
@@ -324,10 +307,6 @@
 
 .customers-page__cell--contact {
   min-width: 160px;
-<<<<<<< HEAD
-  border-left: 1px solid #f1f5f9;
-=======
->>>>>>> 1210b7bf
 }
 
 .customers-page__mobile-label {
