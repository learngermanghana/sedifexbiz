import React, { useEffect, useMemo, useState } from 'react'
import {
  addDoc,
  collection,
  deleteDoc,
  doc,
  limit,
  onSnapshot,
  orderBy,
  query,
  serverTimestamp,
  updateDoc,
  where,
} from 'firebase/firestore'
import { Link } from 'react-router-dom'
import './Products.css'
import DataTable, { DataTableColumn } from '../components/DataTable'
import { db } from '../firebase'
import { useActiveStore } from '../hooks/useActiveStore'
import { useAuthUser } from '../hooks/useAuthUser'
import { useMemberships } from '../hooks/useMemberships'
import {
  PRODUCT_CACHE_LIMIT,
  loadCachedProducts,
  saveCachedProducts,
} from '../utils/offlineCache'
import { normalizeBarcode } from '../utils/barcode'
import { useStorePreferences } from '../hooks/useStorePreferences'

type ItemType = 'product' | 'service' | 'made_to_order'

type Product = {
  id: string
  name: string
  sku: string | null
  barcode: string | null // 🔹 digits-only version for scanning
  price: number | null
  stockCount: number | null
  reorderPoint: number | null
  itemType: ItemType
  taxRate?: number | null
  expiryDate?: Date | null
  manufacturerName?: string | null
  productionDate?: Date | null
  batchNumber?: string | null
  showOnReceipt?: boolean
  lastReceiptAt?: unknown
  createdAt?: unknown
  updatedAt?: unknown
}

type CachedProduct = Omit<Product, 'id'>

/**
 * Helpers
 */
function sanitizeNumber(value: unknown): number | null {
  if (typeof value !== 'number') return null
  if (!Number.isFinite(value)) return null
  if (value < 0) return null
  return value
}

function sanitizeTaxRate(value: unknown): number | null {
  if (typeof value !== 'number') return null
  if (!Number.isFinite(value)) return null
  if (value < 0) return null
  return value
}

// Users type VAT as "15" -> save 0.15
function parseTaxInput(input: string): number | null {
  const trimmed = input.trim()
  if (!trimmed) return null
  const raw = Number(trimmed)
  if (!Number.isFinite(raw) || raw < 0) return null
  // if > 1, treat as percent, else decimal
  const rate = raw > 1 ? raw / 100 : raw
  return rate
}

function formatVat(taxRate?: number | null): string {
  if (typeof taxRate !== 'number' || !Number.isFinite(taxRate) || taxRate <= 0) {
    return '—'
  }
  return `${(taxRate * 100).toFixed(0)}%`
}

function toDate(value: unknown): Date | null {
  if (!value) return null
  try {
    if (typeof (value as any).toDate === 'function') {
      const d: Date = (value as any).toDate()
      return Number.isNaN(d.getTime()) ? null : d
    }
    if (value instanceof Date) {
      return Number.isNaN(value.getTime()) ? null : value
    }
    if (typeof value === 'string' || typeof value === 'number') {
      const parsed = new Date(value)
      return Number.isNaN(parsed.getTime()) ? null : parsed
    }
  } catch {
    return null
  }
  return null
}

function mapFirestoreProduct(id: string, data: Record<string, unknown>): Product {
  const nameRaw = typeof data.name === 'string' ? data.name : ''
  const skuRaw = typeof data.sku === 'string' ? data.sku : ''

  // 🔹 Prefer explicit barcode field; fall back to sku (for old data)
  const barcodeSource =
    typeof data.barcode === 'string'
      ? data.barcode
      : typeof data.sku === 'string'
        ? data.sku
        : ''

  const normalizedBarcode = normalizeBarcode(barcodeSource)

  const itemType =
    data.itemType === 'service'
      ? 'service'
      : data.itemType === 'made_to_order'
        ? 'made_to_order'
        : 'product'

  const expiryDate = toDate(data.expiryDate)
  const productionDate = toDate(data.productionDate)
  const manufacturerName = typeof data.manufacturerName === 'string' ? data.manufacturerName.trim() : ''
  const batchNumber = typeof data.batchNumber === 'string' ? data.batchNumber.trim() : ''
  const showOnReceipt = data.showOnReceipt === true

  return {
    id,
    name: nameRaw.trim() || 'Untitled item',
    sku: skuRaw.trim() || null,
    barcode: normalizedBarcode || null,
    price: sanitizeNumber(data.price) ?? null,
    stockCount: sanitizeNumber(data.stockCount),
    reorderPoint: sanitizeNumber(data.reorderPoint),
    itemType,
    taxRate: sanitizeTaxRate(data.taxRate),
    expiryDate,
    productionDate,
    manufacturerName: manufacturerName || null,
    batchNumber: batchNumber || null,
    showOnReceipt,
    lastReceiptAt: data.lastReceiptAt,
    createdAt: data.createdAt,
    updatedAt: data.updatedAt,
  }
}

const BACKFILLED_PRODUCTS = new Set<string>()

async function backfillProductDefaults(
  productId: string,
  data: Record<string, unknown>,
): Promise<void> {
  if (BACKFILLED_PRODUCTS.has(productId)) return

  const updates: Record<string, unknown> = {}
  if (!('manufacturerName' in data)) updates.manufacturerName = null
  if (!('productionDate' in data)) updates.productionDate = null
  if (!('batchNumber' in data)) updates.batchNumber = null
  if (!('showOnReceipt' in data)) updates.showOnReceipt = false

  if (!Object.keys(updates).length) return

  BACKFILLED_PRODUCTS.add(productId)
  try {
    await updateDoc(doc(db, 'products', productId), updates)
  } catch (error) {
    BACKFILLED_PRODUCTS.delete(productId)
    console.warn('[products] Failed to backfill metadata defaults', error)
  }
}

function formatCurrency(amount: number | null | undefined): string {
  if (typeof amount !== 'number' || !Number.isFinite(amount)) return '—'
  return `GHS ${amount.toFixed(2)}`
}

function formatExpiry(expiryDate?: Date | null): string {
  if (!expiryDate) return '—'
  return expiryDate.toLocaleDateString()
}

function formatDateInputValue(date: Date | null | undefined): string {
  if (!date) return ''
  return date.toISOString().split('T')[0]
}

function parseDateInput(input: string): Date | null {
  const trimmed = input.trim()
  if (!trimmed) return null
  const parsed = new Date(trimmed)
  if (Number.isNaN(parsed.getTime())) return null
  return parsed
}

function formatLastReceipt(lastReceiptAt: unknown): string {
  if (!lastReceiptAt) return 'No receipts recorded'
  try {
    // Firestore Timestamp
    if (typeof (lastReceiptAt as any).toDate === 'function') {
      const d: Date = (lastReceiptAt as any).toDate()
      return d.toLocaleDateString()
    }
    if (lastReceiptAt instanceof Date) {
      return lastReceiptAt.toLocaleDateString()
    }
  } catch {
    // ignore
  }
  return 'No receipts recorded'
}

export default function Products() {
  const { storeId: activeStoreId } = useActiveStore()
  const { memberships } = useMemberships()
  const user = useAuthUser()
  const { preferences } = useStorePreferences(activeStoreId)

  const [products, setProducts] = useState<Product[]>([])
  const [searchText, setSearchText] = useState('')
  const [showLowStockOnly, setShowLowStockOnly] = useState(false)
  // add-item form state
  const [name, setName] = useState('')
  const [itemType, setItemType] = useState<ItemType>('product')
  const [sku, setSku] = useState('')
  const [priceInput, setPriceInput] = useState('')
  const [taxRateInput, setTaxRateInput] = useState('')
  const [reorderPointInput, setReorderPointInput] = useState('')
  const [openingStockInput, setOpeningStockInput] = useState('')
  const [expiryInput, setExpiryInput] = useState('')
  const [manufacturerInput, setManufacturerInput] = useState('')
  const [productionDateInput, setProductionDateInput] = useState('')
  const [batchNumberInput, setBatchNumberInput] = useState('')
  const [showOnReceiptInput, setShowOnReceiptInput] = useState(false)

  const [isSaving, setIsSaving] = useState(false)
  const [formStatus, setFormStatus] = useState<'idle' | 'success' | 'error'>('idle')
  const [formError, setFormError] = useState<string | null>(null)

  // edit state
  const [editingId, setEditingId] = useState<string | null>(null)
  const [editName, setEditName] = useState('')
  const [editSku, setEditSku] = useState('')
  const [editPriceInput, setEditPriceInput] = useState('')
  const [editTaxRateInput, setEditTaxRateInput] = useState('')
  const [editReorderPointInput, setEditReorderPointInput] = useState('')
  const [editStockInput, setEditStockInput] = useState('') // 🔹 On hand (stock) editable
  const [editExpiryDateInput, setEditExpiryDateInput] = useState('')
  const [editProductionDateInput, setEditProductionDateInput] = useState('')
  const [editManufacturerInput, setEditManufacturerInput] = useState('')
  const [editBatchNumberInput, setEditBatchNumberInput] = useState('')
  const [editShowOnReceipt, setEditShowOnReceipt] = useState(false)

  useEffect(() => {
    if (editingId) return
    setItemType(preferences.productDefaults.defaultItemType)
  }, [editingId, preferences.productDefaults.defaultItemType])

  const activeMembership = useMemo(
    () =>
      activeStoreId
        ? memberships.find(membership => membership.storeId === activeStoreId) ?? null
        : null,
    [activeStoreId, memberships],
  )

  const canManageProducts = activeMembership?.role === 'owner'

  /**
   * Load products for the active store
   */
  useEffect(() => {
    let cancelled = false

    if (!activeStoreId) {
      setProducts([])
      return () => {
        cancelled = true
      }
    }

    // 1. Try cached products first
    loadCachedProducts<CachedProduct>({ storeId: activeStoreId })
      .then(cached => {
        if (cancelled || !cached.length) return
        const mapped = cached.map((item, index) =>
          mapFirestoreProduct(
            // cached objects don't have ids, so we fake a stable-ish one
            (item as any).id ?? `cached-${index}`,
            item as any,
          ),
        )
        setProducts(
          mapped.sort((a, b) =>
            a.name.localeCompare(b.name, undefined, { sensitivity: 'base' }),
          ),
        )
      })
      .catch(error => {
        console.warn('[products] Failed to load cached products', error)
      })

    // 2. Live Firestore subscription
    const q = query(
      collection(db, 'products'),
      where('storeId', '==', activeStoreId),
      orderBy('updatedAt', 'desc'),
      orderBy('createdAt', 'desc'),
      limit(PRODUCT_CACHE_LIMIT),
    )

    const unsubscribe = onSnapshot(q, snapshot => {
      const rows: Product[] = snapshot.docs.map(d => {
        const raw = d.data() as Record<string, unknown>
        backfillProductDefaults(d.id, raw)
        return mapFirestoreProduct(d.id, raw)
      })

      // save for offline
      saveCachedProducts(
        rows.map(r => ({
          ...r,
          id: undefined as any, // cache doesn't need the id
        })),
        { storeId: activeStoreId },
      ).catch(error => {
        console.warn('[products] Failed to cache products', error)
      })

      const sorted = [...rows].sort((a, b) =>
        a.name.localeCompare(b.name, undefined, { sensitivity: 'base' }),
      )
      setProducts(sorted)
    })

    return () => {
      cancelled = true
      unsubscribe()
    }
  }, [activeStoreId])

  /**
   * Filtering logic
   */
  const visibleProducts = useMemo(() => {
    let result = products

    if (showLowStockOnly) {
      result = result.filter(p => {
        if (p.itemType !== 'product') return false
        if (typeof p.stockCount !== 'number') return false
        if (typeof p.reorderPoint !== 'number') return false
        return p.stockCount <= p.reorderPoint
      })
    }

    if (searchText.trim()) {
      const term = searchText.trim().toLowerCase()
      result = result.filter(p => {
        const inName = p.name.toLowerCase().includes(term)
        const inSku = (p.sku ?? '').toLowerCase().includes(term)
        const inBarcode = (p.barcode ?? '').toLowerCase().includes(term)
        return inName || inSku || inBarcode
      })
    }

    return result
  }, [products, searchText, showLowStockOnly])

  const editingProduct = useMemo(
    () => products.find(product => product.id === editingId) ?? null,
    [editingId, products],
  )

  const lowStockCount = useMemo(
    () =>
      products.filter(p => {
        if (p.itemType !== 'product') return false
        if (typeof p.stockCount !== 'number') return false
        if (typeof p.reorderPoint !== 'number') return false
        return p.stockCount <= p.reorderPoint
      }).length,
    [products],
  )

  const productColumns = useMemo<DataTableColumn<Product>[]>(
    () => [
      {
        id: 'name',
        header: 'Item',
        render: product =>
          editingId === product.id ? (
            <input value={editName} onChange={e => setEditName(e.target.value)} />
          ) : (
            product.name
          ),
      },
      {
        id: 'type',
        header: 'Type',
        render: product =>
          product.itemType === 'service'
            ? 'Service'
            : product.itemType === 'made_to_order'
              ? 'Made-to-order'
              : 'Product',
        hideBelow: 'md',
        hideable: true,
      },
      {
        id: 'sku',
        header: 'SKU',
        render: product =>
          editingId === product.id && product.itemType !== 'service' ? (
            <input value={editSku} onChange={e => setEditSku(e.target.value)} />
          ) : (
            product.sku || '—'
          ),
        hideBelow: 'md',
        hideable: true,
      },
      {
        id: 'vat',
        header: 'VAT',
        render: product =>
          editingId === product.id ? (
            <input
              type="number"
              min="0"
              step="0.01"
              value={editTaxRateInput}
              onChange={e => setEditTaxRateInput(e.target.value)}
              placeholder="e.g. 15"
            />
          ) : (
            formatVat(product.taxRate)
          ),
        hideBelow: 'md',
        hideable: true,
      },
      {
        id: 'price',
        header: 'Price',
        render: product =>
          editingId === product.id ? (
            <input
              type="number"
              min="0"
              step="0.01"
              value={editPriceInput}
              onChange={e => setEditPriceInput(e.target.value)}
            />
          ) : (
            formatCurrency(product.price)
          ),
        align: 'right',
      },
      {
        id: 'stock',
        header: 'On hand',
        render: product => {
          const isStockTracked = product.itemType === 'product'
          if (editingId === product.id && isStockTracked) {
            return (
              <input
                type="number"
                min="0"
                step="1"
                value={editStockInput}
                onChange={e => setEditStockInput(e.target.value)}
              />
            )
          }
          if (!isStockTracked) return '—'
          return product.stockCount ?? 0
        },
        align: 'right',
      },
      {
        id: 'reorder',
        header: 'Reorder point',
        render: product => {
          const isStockTracked = product.itemType === 'product'
          if (editingId === product.id && isStockTracked) {
            return (
              <input
                type="number"
                min="0"
                step="1"
                value={editReorderPointInput}
                onChange={e => setEditReorderPointInput(e.target.value)}
              />
            )
          }
          if (!isStockTracked) return '—'
          return product.reorderPoint ?? '—'
        },
        align: 'right',
        hideable: true,
      },
      {
        id: 'expiry',
        header: 'Expiry date',
        render: product => {
          if (product.itemType !== 'product') return '—'
          if (editingId === product.id) {
            return (
              <input
                type="date"
                value={editExpiryDateInput}
                onChange={e => setEditExpiryDateInput(e.target.value)}
              />
            )
          }
          return formatExpiry(product.expiryDate)
        },
        hideable: true,
      },
      {
        id: 'lastReceipt',
        header: 'Last receipt',
        render: product => formatLastReceipt(product.lastReceiptAt),
        hideBelow: 'md',
        hideable: true,
      },
      {
        id: 'actions',
        header: 'Actions',
        render: product =>
          !canManageProducts ? (
            <span>View only</span>
          ) : editingId === product.id ? (
            <>
              <button
                type="button"
                className="button button--primary button--small"
                onClick={() => handleSaveEdit(product)}
              >
                Save
              </button>
              <button
                type="button"
                className="button button--ghost button--small"
                onClick={cancelEditing}
              >
                Cancel
              </button>
            </>
          ) : (
            <>
              <button
                type="button"
                className="button button--ghost button--small"
                onClick={() => startEditing(product)}
              >
                Edit
              </button>
              <button
                type="button"
                className="button button--ghost button--small button--danger"
                onClick={() => handleDelete(product)}
              >
                Delete
              </button>
            </>
          ),
        align: 'right',
      },
    ],
    [
      cancelEditing,
      editName,
      editPriceInput,
      editReorderPointInput,
      editSku,
      editStockInput,
      editExpiryDateInput,
      editTaxRateInput,
      editingId,
      canManageProducts,
      handleDelete,
      handleSaveEdit,
      startEditing,
    ],
  )

  /**
   * Add item handler
   */
  async function handleAddItem(event: React.FormEvent) {
    event.preventDefault()
    if (!activeStoreId) return

    setFormStatus('idle')
    setFormError(null)

    const trimmedName = name.trim()
    if (!trimmedName) {
      setFormStatus('error')
      setFormError('Please enter a name for this item.')
      return
    }

    const isService = itemType === 'service'

    const priceNumber = priceInput ? Number(priceInput) : NaN
    const reorderPointNumber = reorderPointInput ? Number(reorderPointInput) : NaN
    const openingStockNumber = openingStockInput ? Number(openingStockInput) : NaN
    const taxRateNumber = parseTaxInput(taxRateInput)
    const expiryDate = parseDateInput(expiryInput)
    const productionDate = parseDateInput(productionDateInput)
    const manufacturerName = manufacturerInput.trim()
    const batchNumber = batchNumberInput.trim()

    if (!isService && (Number.isNaN(priceNumber) || priceNumber < 0)) {
      setFormStatus('error')
      setFormError('Enter a valid selling price.')
      return
    }

    if (
      isStockTracked &&
      openingStockInput &&
      (Number.isNaN(openingStockNumber) || openingStockNumber < 0)
    ) {
      setFormStatus('error')
      setFormError('Opening stock must be zero or more.')
      return
    }

    let finalPrice: number | null = null
    if (!Number.isNaN(priceNumber) && priceNumber >= 0) {
      finalPrice = Number(priceNumber.toFixed(2)) // 🔹 respect user input (2dp)
    }

    const trimmedSku = sku.trim()

    setIsSaving(true)
    try {
      await addDoc(collection(db, 'products'), {
        storeId: activeStoreId,
        name: trimmedName,
        itemType,
        price: finalPrice,
        // 🔹 Keep SKU as typed, but also store a digits-only barcode field
        sku: isService ? null : trimmedSku || null,
        barcode: isService ? null : normalizeBarcode(trimmedSku) || null,
        taxRate: taxRateNumber,
        reorderPoint:
          isStockTracked && !Number.isNaN(reorderPointNumber) && reorderPointNumber >= 0
            ? reorderPointNumber
            : null,
        stockCount:
          isStockTracked && !Number.isNaN(openingStockNumber) && openingStockNumber >= 0
            ? openingStockNumber
            : null,
        expiryDate: isStockTracked ? expiryDate : null,
        productionDate: !isService ? productionDate : null,
        manufacturerName: !isService && manufacturerName ? manufacturerName : null,
        batchNumber: !isService && batchNumber ? batchNumber : null,
        showOnReceipt: !isService && showOnReceiptInput,
        createdAt: serverTimestamp(),
        updatedAt: serverTimestamp(),
      })

      setFormStatus('success')
      setFormError(null)

      // reset form
      setName('')
      setItemType('product')
      setSku('')
      setPriceInput('')
      setTaxRateInput('')
      setReorderPointInput('')
      setOpeningStockInput('')
      setManufacturerInput('')
      setProductionDateInput('')
      setBatchNumberInput('')
      setShowOnReceiptInput(false)

      await logInventoryActivity(
        `Added ${trimmedName}`,
        isService
          ? 'Service added to catalogue'
          : `SKU ${trimmedSku || '—'} · Price ${finalPrice !== null ? `GHS ${finalPrice.toFixed(2)}` : '—'}`,
      )
    } catch (error) {
      console.error('[products] Failed to add item', error)
      setFormStatus('error')
      setFormError(
        error instanceof Error
          ? error.message
          : 'We could not save this item. Please try again.',
      )
    } finally {
      setIsSaving(false)
    }
  }

  const handleItemTypeChange = (event: React.ChangeEvent<HTMLSelectElement>) => {
    const value = event.target.value as ItemType
    setItemType(value)
    if (value === 'service') {
      // services should not have barcodes
      setSku('')
      setExpiryInput('')
      setManufacturerInput('')
      setProductionDateInput('')
      setBatchNumberInput('')
      setShowOnReceiptInput(false)
    }
  }

  const isService = itemType === 'service'
  const isStockTracked = itemType === 'product'
  const activityActor = user?.displayName || user?.email || 'Team member'

  async function logInventoryActivity(summary: string, detail: string) {
    if (!activeStoreId) return

    try {
      await addDoc(collection(db, 'activity'), {
        storeId: activeStoreId,
        type: 'inventory',
        summary,
        detail,
        actor: activityActor,
        createdAt: serverTimestamp(),
      })
    } catch (error) {
      console.warn('[activity] Failed to log product activity', error)
    }
  }

  /**
   * Edit helpers
   */
  function startEditing(product: Product) {
    if (!canManageProducts) return

    setEditingId(product.id)
    setEditName(product.name)
    setEditSku(product.sku ?? '')
    setEditPriceInput(
      typeof product.price === 'number' && Number.isFinite(product.price)
        ? String(product.price)
        : '',
    )
    setEditTaxRateInput(
      typeof product.taxRate === 'number' && Number.isFinite(product.taxRate)
        ? String((product.taxRate * 100).toFixed(0)) // show as percent
        : '',
    )
    setEditReorderPointInput(
      typeof product.reorderPoint === 'number' && Number.isFinite(product.reorderPoint)
        ? String(product.reorderPoint)
        : '',
    )
    setEditStockInput(
      typeof product.stockCount === 'number' && Number.isFinite(product.stockCount)
        ? String(product.stockCount)
        : '',
    )
    setEditExpiryDateInput(formatDateInputValue(product.expiryDate))
    setEditProductionDateInput(formatDateInputValue(product.productionDate))
    setEditManufacturerInput(product.manufacturerName ?? '')
    setEditBatchNumberInput(product.batchNumber ?? '')
    setEditShowOnReceipt(product.showOnReceipt === true)
    setFormStatus('idle')
    setFormError(null)
  }

  function cancelEditing() {
    setEditingId(null)
  }

  async function handleSaveEdit(product: Product) {
    if (!canManageProducts) return
    if (!editingId || editingId !== product.id) return

    const trimmedName = editName.trim()
    if (!trimmedName) {
      setFormStatus('error')
      setFormError('Please enter a name for this item.')
      return
    }

    const isStockTracked = product.itemType === 'product'
    const priceNumber = editPriceInput ? Number(editPriceInput) : NaN
    const reorderPointNumber = editReorderPointInput
      ? Number(editReorderPointInput)
      : NaN
    const taxRateNumber = parseTaxInput(editTaxRateInput)
    const stockNumberRaw =
      editStockInput.trim() === '' ? null : Number(editStockInput.trim())
    const expiryDate = parseDateInput(editExpiryDateInput)
    const productionDate = parseDateInput(editProductionDateInput)
    const manufacturerName = editManufacturerInput.trim()
    const batchNumber = editBatchNumberInput.trim()

    if (!isStockTracked && (Number.isNaN(priceNumber) || priceNumber < 0)) {
      setFormStatus('error')
      setFormError('Enter a valid selling price.')
      return
    }

    if (isStockTracked && stockNumberRaw !== null) {
      if (!Number.isFinite(stockNumberRaw) || stockNumberRaw < 0) {
        setFormStatus('error')
        setFormError('On hand must be zero or more.')
        return
      }
    }

    let finalPrice: number | null = null
    if (!Number.isNaN(priceNumber) && priceNumber >= 0) {
      finalPrice = Number(priceNumber.toFixed(2))
    }

    const finalStock =
      !isStockTracked || stockNumberRaw === null ? null : Math.floor(stockNumberRaw)

    const trimmedSku = editSku.trim()

    setFormStatus('idle')
    setFormError(null)

    try {
      const ref = doc(db, 'products', product.id)
      await updateDoc(ref, {
        name: trimmedName,
        sku: isStockTracked ? trimmedSku || null : null,
        barcode: isStockTracked ? normalizeBarcode(trimmedSku) || null : null,
        price: finalPrice,
        taxRate: taxRateNumber,
        reorderPoint:
          isStockTracked &&
          !Number.isNaN(reorderPointNumber) &&
          reorderPointNumber >= 0
            ? reorderPointNumber
            : null,
        stockCount: finalStock,
        expiryDate: isStockTracked ? expiryDate : null,
        productionDate: isStockTracked ? productionDate : null,
        manufacturerName: isStockTracked && manufacturerName ? manufacturerName : null,
        batchNumber: isStockTracked && batchNumber ? batchNumber : null,
        showOnReceipt: isStockTracked && editShowOnReceipt,
        updatedAt: serverTimestamp(),
      })

      setEditingId(null)
      setFormStatus('success')
      setFormError('Item updated successfully.')

      await logInventoryActivity(
        `Updated ${trimmedName}`,
        isStockTracked
          ? `SKU ${trimmedSku || '—'} · Stock ${
              typeof finalStock === 'number' ? finalStock : '—'
            } · Price ${
              typeof finalPrice === 'number' ? `GHS ${finalPrice.toFixed(2)}` : '—'
            }`
          : 'Service or made-to-order details updated',
      )
    } catch (error) {
      console.error('[products] Failed to update item', error)
      setFormStatus('error')
      setFormError(
        error instanceof Error
          ? error.message
          : 'We could not update this item. Please try again.',
      )
    }
  }

  async function handleDelete(product: Product) {
    if (!canManageProducts) return

    const confirmed = window.confirm(
      `Delete "${product.name}"? This cannot be undone.`,
    )
    if (!confirmed) return

    try {
      const ref = doc(db, 'products', product.id)
      await deleteDoc(ref)
      if (editingId === product.id) {
        setEditingId(null)
      }

      await logInventoryActivity(
        `Deleted ${product.name}`,
        'Removed from catalogue',
      )
    } catch (error) {
      console.error('[products] Failed to delete item', error)
      setFormStatus('error')
      setFormError(
        error instanceof Error
          ? error.message
          : 'We could not delete this item. Please try again.',
      )
    }
  }

  return (
    <div className="page products-page">
      <header className="page__header products-page__header">
        <div>
          <h2 className="page__title">Products &amp; services</h2>
          <p className="page__subtitle">
            Review inventory, monitor low stock alerts, and keep your catalogue of items
            and services tidy.
          </p>
        </div>
        <div className="products-page__header-actions">
          <Link to="/receive" className="button button--primary">
            Receive stock
          </Link>
        </div>
      </header>

      <div className="products-page__grid">
        {/* Add item card */}
        <section className="card products-page__add-card">
          <h3 className="card__title">Add item</h3>
          <p className="card__subtitle">
            Capture both physical products and services you offer so sales and records
            stay accurate.
          </p>

          {formStatus === 'success' && formError === null && (
            <p className="products__message products__message--success">
              Item added. You can now sell it from the Sell page.
            </p>
          )}

          {formStatus === 'success' && formError === 'Item updated successfully.' && (
            <p className="products__message products__message--success">
              {formError}
            </p>
          )}

          {formStatus === 'error' && formError && (
            <p className="products__message products__message--error">{formError}</p>
          )}

          <form className="form" onSubmit={handleAddItem}>
            <div className="field">
              <label className="field__label" htmlFor="add-name">
                Name
              </label>
              <input
                id="add-name"
                placeholder="e.g. House Blend Coffee or Acrylic Nails"
                value={name}
                onChange={e => setName(e.target.value)}
              />
            </div>

            <div className="field">
              <label className="field__label" htmlFor="add-type">
                Item type
              </label>
              <select id="add-type" value={itemType} onChange={handleItemTypeChange}>
                <option value="product">Physical product</option>
                <option value="made_to_order">Made-to-order (no stock counts)</option>
                <option value="service">Service</option>
              </select>
              <div>
                <p className="field__hint">
                  <strong>Physical product:</strong> Tracks on-hand stock for items you store so you
                  can watch low-stock alerts.
                </p>
                <p className="field__hint">
<<<<<<< HEAD
                  Tracking office-only items? Keep the selling price at GHS 0.00 so they stay off
                  sales totals while you still count the stock.
                </p>
                <p className="field__hint">
                  <strong>Made-to-order:</strong> For cooked or prepared-to-order items. Sales are
                  recorded without deducting shelf stock, and you can still add production details.
                </p>
                <p className="field__hint">
=======
                  <strong>Made-to-order:</strong> For cooked or prepared-to-order items. Sales are
                  recorded without deducting shelf stock, and you can still add production details.
                </p>
                <p className="field__hint">
>>>>>>> ba390f56
                  <strong>Service:</strong> No stock counts—best for labour or time-based work while
                  still setting a selling price.
                </p>
              </div>
            </div>

            {!isService && (
              <div className="field">
                <label className="field__label" htmlFor="add-sku">
                  SKU / Barcode
                </label>
                <input
                  id="add-sku"
                  placeholder="Scan or type the barcode, or use an internal code"
                  value={sku}
                  onChange={e => setSku(e.target.value)}
                />
                <p className="field__hint">
                  If you scan barcodes, this should match the code on the product. We
                  also store a digits-only version so camera scans work even if you add
                  spaces.
                </p>
              </div>
            )}

            <div className="field">
              <label className="field__label" htmlFor="add-price">
                Price
              </label>
              <input
                id="add-price"
                type="number"
                min="0"
                step="0.01"
                placeholder="How much you sell it for"
                value={priceInput}
                onChange={e => setPriceInput(e.target.value)}
              />
              <p className="field__hint">
                We save the price as you enter it, rounded to 2 decimal places.
              </p>
            </div>

            <div className="field">
              <label className="field__label" htmlFor="add-tax">
                VAT (percent)
              </label>
              <input
                id="add-tax"
                type="number"
                min="0"
                step="0.01"
                placeholder="e.g. 15 for 15% VAT, or leave blank"
                value={taxRateInput}
                onChange={e => setTaxRateInput(e.target.value)}
              />
            </div>

            <div className="field">
              <label className="field__label" htmlFor="add-reorder">
                Reorder point
              </label>
              <input
                id="add-reorder"
                type="number"
                min="0"
                step="1"
                placeholder="Alert when stock drops to..."
                value={reorderPointInput}
                onChange={e => setReorderPointInput(e.target.value)}
                disabled={isService}
              />
            </div>

            {!isService && (
              <div className="field">
                <label className="field__label" htmlFor="add-expiry">
                  Expiry date
                </label>
                <input
                  id="add-expiry"
                  type="date"
                  value={expiryInput}
                  onChange={e => setExpiryInput(e.target.value)}
                />
                <p className="field__hint">
                  Stay ahead of expiring batches so pharmacy stock never goes to waste.
                </p>
              </div>
            )}

            {!isService && (
              <>
                <div className="field">
                  <label className="field__label" htmlFor="add-production">
                    Production date <span className="field__optional">(optional)</span>
                  </label>
                  <input
                    id="add-production"
                    type="date"
                    value={productionDateInput}
                    onChange={e => setProductionDateInput(e.target.value)}
                  />
                </div>

                <div className="field">
                  <label className="field__label" htmlFor="add-manufacturer">
                    Manufacturer name <span className="field__optional">(optional)</span>
                  </label>
                  <input
                    id="add-manufacturer"
                    type="text"
                    value={manufacturerInput}
                    onChange={e => setManufacturerInput(e.target.value)}
                  />
                </div>

                <div className="field">
                  <label className="field__label" htmlFor="add-batch">
                    Batch number <span className="field__optional">(optional)</span>
                  </label>
                  <input
                    id="add-batch"
                    type="text"
                    value={batchNumberInput}
                    onChange={e => setBatchNumberInput(e.target.value)}
                  />
                </div>

                <label className="checkbox">
                  <input
                    type="checkbox"
                    checked={showOnReceiptInput}
                    onChange={event => setShowOnReceiptInput(event.target.checked)}
                  />
                  <span>
                    Show production details on receipts and labels{' '}
                    <span className="field__optional">(optional)</span>
                  </span>
                </label>
              </>
            )}

            <div className="field">
              <label className="field__label" htmlFor="add-opening-stock">
                Opening stock
              </label>
              <input
                id="add-opening-stock"
                type="number"
                min="0"
                step="1"
                placeholder="Quantity currently on hand"
                value={openingStockInput}
                onChange={e => setOpeningStockInput(e.target.value)}
                disabled={isService}
              />
            </div>

            <button
              type="submit"
              className="button button--primary"
              disabled={isSaving}
            >
              {isSaving ? 'Adding…' : 'Add item'}
            </button>
          </form>
        </section>

        {/* List card */}
        <section className="card products-page__list-card">
          <div className="products-page__list-header">
            <div className="field field--inline">
              <label className="field__label" htmlFor="products-search">
                Search
              </label>
              <input
                id="products-search"
                placeholder="Search by name, SKU, or barcode"
                value={searchText}
                onChange={e => setSearchText(e.target.value)}
              />
            </div>
          </div>

          <div className="products-page__list-controls">
            <label className="checkbox">
              <input
                type="checkbox"
                checked={showLowStockOnly}
                onChange={e => setShowLowStockOnly(e.target.checked)}
              />
              <span>Show low stock only ({lowStockCount})</span>
            </label>
            <button type="button" className="button button--ghost">
              Download reorder list
            </button>
          </div>

          {editingProduct ? (
            editingProduct.itemType === 'service' ? (
              <section className="card products-page__edit-card" aria-live="polite">
                <p className="field__hint">
                  Receipt and batch details only apply to products. Switch this item back to a
                  product to edit its manufacturing info.
                </p>
              </section>
            ) : (
              <section className="card products-page__edit-card" aria-live="polite">
                <h4>Receipt &amp; batch details</h4>
                <p className="field__hint">
                  Add optional production details that can appear on receipts, labels, and invoices.
                </p>

                <div className="field">
                  <label className="field__label" htmlFor="edit-production">
                    Production date <span className="field__optional">(optional)</span>
                  </label>
                  <input
                    id="edit-production"
                    type="date"
                    value={editProductionDateInput}
                    onChange={event => setEditProductionDateInput(event.target.value)}
                  />
                </div>

                <div className="field">
                  <label className="field__label" htmlFor="edit-manufacturer">
                    Manufacturer name <span className="field__optional">(optional)</span>
                  </label>
                  <input
                    id="edit-manufacturer"
                    type="text"
                    value={editManufacturerInput}
                    onChange={event => setEditManufacturerInput(event.target.value)}
                  />
                </div>

                <div className="field">
                  <label className="field__label" htmlFor="edit-batch">
                    Batch number <span className="field__optional">(optional)</span>
                  </label>
                  <input
                    id="edit-batch"
                    type="text"
                    value={editBatchNumberInput}
                    onChange={event => setEditBatchNumberInput(event.target.value)}
                  />
                </div>

                <label className="checkbox">
                  <input
                    type="checkbox"
                    checked={editShowOnReceipt}
                    onChange={event => setEditShowOnReceipt(event.target.checked)}
                  />
                  <span>
                    Show production details on receipts and labels{' '}
                    <span className="field__optional">(optional)</span>
                  </span>
                </label>
              </section>
            )
          ) : null}

          <DataTable
            columns={productColumns}
            data={visibleProducts}
            pageSize={12}
            density="compact"
            enableColumnToggles
            virtualizeThreshold={80}
            emptyState={
              <div className="empty-state">
                <h3 className="empty-state__title">No items found</h3>
                <p>
                  Try a different search term, or add new products and services using the form on the left.
                </p>
              </div>
            }
          />
        </section>
      </div>
    </div>
  )
}<|MERGE_RESOLUTION|>--- conflicted
+++ resolved
@@ -983,21 +983,10 @@
                   can watch low-stock alerts.
                 </p>
                 <p className="field__hint">
-<<<<<<< HEAD
-                  Tracking office-only items? Keep the selling price at GHS 0.00 so they stay off
-                  sales totals while you still count the stock.
-                </p>
-                <p className="field__hint">
                   <strong>Made-to-order:</strong> For cooked or prepared-to-order items. Sales are
                   recorded without deducting shelf stock, and you can still add production details.
                 </p>
                 <p className="field__hint">
-=======
-                  <strong>Made-to-order:</strong> For cooked or prepared-to-order items. Sales are
-                  recorded without deducting shelf stock, and you can still add production details.
-                </p>
-                <p className="field__hint">
->>>>>>> ba390f56
                   <strong>Service:</strong> No stock counts—best for labour or time-based work while
                   still setting a selling price.
                 </p>
