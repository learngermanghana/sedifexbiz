--- conflicted
+++ resolved
@@ -324,15 +324,11 @@
         console.warn('[products] Failed to load cached products', error)
       })
 
-<<<<<<< HEAD
+
     const productsCollection = collection(db, 'workspaces', activeWorkspaceId, 'products')
     const q = query(
       productsCollection,
-=======
-    // WORKSPACE-SCOPED LISTENER
-    const q = query(
-      collection(db, 'workspaces', activeStoreId, 'products'),
->>>>>>> a1294679
+
       orderBy('updatedAt', 'desc'),
       orderBy('createdAt', 'desc'),
       limit(PRODUCT_CACHE_LIMIT),
@@ -352,11 +348,10 @@
           ...(row as ProductRecord),
           price: sanitizePrice((row as ProductRecord).price),
           storeId: activeStoreId,
-<<<<<<< HEAD
+
           workspaceId: activeWorkspaceId,
           __optimistic: false,
-=======
->>>>>>> a1294679
+
         }))
         saveCachedProducts(sanitizedRows, { storeId: activeStoreId }).catch(error => {
           console.warn('[products] Failed to cache products', error)
@@ -502,11 +497,9 @@
       createdAt: new Date(),
       updatedAt: new Date(),
       storeId: activeStoreId,
-<<<<<<< HEAD
+
       workspaceId: activeWorkspaceId,
-=======
-      workspaceId: activeStoreId,
->>>>>>> a1294679
+
       __optimistic: true,
     }
 
@@ -516,11 +509,9 @@
     void persistRosterSnapshot(activeStoreId, [optimisticProduct])
 
     try {
-<<<<<<< HEAD
+
       const ref = await addDoc(collection(db, 'workspaces', activeWorkspaceId, 'products'), {
-=======
-      const ref = await addDoc(collection(db, 'workspaces', activeStoreId, 'products'), {
->>>>>>> a1294679
+
         name,
         price,
         sku,
@@ -652,11 +643,9 @@
     )
 
     try {
-<<<<<<< HEAD
+
       await updateDoc(doc(collection(db, 'workspaces', activeWorkspaceId, 'products'), editingProductId), {
-=======
-      await updateDoc(doc(collection(db, 'workspaces', activeStoreId, 'products'), editingProductId), {
->>>>>>> a1294679
+
         name,
         price,
         sku,
@@ -740,65 +729,6 @@
     setEditStatus(null)
 
     try {
-<<<<<<< HEAD
-      if (!activeWorkspaceId) {
-        throw new Error('Missing workspace context for delete')
-      }
-      await deleteDoc(doc(collection(db, 'workspaces', activeWorkspaceId, 'products'), editingProductId))
-=======
-      await deleteDoc(doc(collection(db, 'workspaces', activeStoreId, 'products'), editingProductId))
->>>>>>> a1294679
-      setProducts(prev => prev.filter(item => item.id !== editingProductId))
-      setEditingProductId(null)
-    } catch (error) {
-      console.error('[products] Failed to delete product', error)
-      setEditStatus({ tone: 'error', message: 'Unable to delete product. Please try again.' })
-    } finally {
-      setIsDeleting(false)
-    }
-  }
-
-  useEffect(() => {
-    rosterSyncSignatureRef.current = null
-  }, [activeStoreId, activeWorkspaceId])
-
-  useEffect(() => {
-    if (!activeStoreId || !activeWorkspaceId) return
-    if (typeof window === 'undefined') return
-
-    let cancelled = false
-
-    async function syncPendingOperations() {
-      if (cancelled) return
-      if (isSyncingPendingRef.current) return
-      if (typeof navigator !== 'undefined' && !navigator.onLine) return
-
-      isSyncingPendingRef.current = true
-      try {
-        const pending = await listPendingProductOperations(activeStoreId)
-        if (!pending.length || cancelled) {
-          return
-        }
-
-        const ordered = [...pending].sort((a, b) => a.createdAt - b.createdAt)
-
-        for (const operation of ordered) {
-          if (cancelled) break
-          if (operation.kind === 'create') {
-            try {
-<<<<<<< HEAD
-              const ref = await addDoc(collection(db, 'workspaces', activeWorkspaceId, 'products'), {
-                name: operation.name,
-                price: operation.price,
-                sku: operation.sku,
-                reorderThreshold: operation.reorderThreshold,
-                stockCount: operation.stockCount ?? 0,
-                storeId: operation.storeId,
-                workspaceId: activeWorkspaceId,
-                createdAt: serverTimestamp(),
-                updatedAt: serverTimestamp(),
-              })
-=======
               const ref = await addDoc(
                 collection(db, 'workspaces', operation.storeId, 'products'),
                 {
@@ -813,7 +743,6 @@
                   updatedAt: serverTimestamp(),
                 },
               )
->>>>>>> a1294679
               if (cancelled) return
               await removePendingProductCreate(operation.clientId, operation.storeId)
               await replacePendingProductUpdateId(operation.clientId, ref.id, operation.storeId)
@@ -870,11 +799,7 @@
                   reorderThreshold: operation.reorderThreshold,
                   stockCount: typeof operation.stockCount === 'number' ? operation.stockCount : 0,
                   storeId: operation.storeId,
-<<<<<<< HEAD
-                  workspaceId: activeWorkspaceId,
-=======
                   workspaceId: operation.storeId,
->>>>>>> a1294679
                   createdAt: new Date(),
                   updatedAt: new Date(),
                   lastReceipt: null,
@@ -897,17 +822,6 @@
 
           if (operation.kind === 'update') {
             try {
-<<<<<<< HEAD
-              await updateDoc(doc(collection(db, 'workspaces', activeWorkspaceId, 'products'), operation.productId), {
-                name: operation.name,
-                price: operation.price,
-                sku: operation.sku,
-                reorderThreshold: operation.reorderThreshold,
-                storeId: operation.storeId,
-                workspaceId: activeWorkspaceId,
-                updatedAt: serverTimestamp(),
-              })
-=======
               await updateDoc(
                 doc(collection(db, 'workspaces', operation.storeId, 'products'), operation.productId),
                 {
@@ -919,7 +833,6 @@
                   updatedAt: serverTimestamp(),
                 },
               )
->>>>>>> a1294679
               if (cancelled) return
               await removePendingProductUpdate(operation.productId, operation.storeId)
               let syncedProduct: ProductRecord | null = null
