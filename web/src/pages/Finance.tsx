// web/src/pages/Finance.tsx
import React, { useEffect, useMemo, useState } from 'react'
import { Link } from 'react-router-dom'
import {
  collection,
  onSnapshot,
  orderBy,
  query,
  where,
  limit,
} from 'firebase/firestore'
import { db } from '../firebase'
import { useActiveStore } from '../hooks/useActiveStore'
import { CUSTOMER_CACHE_LIMIT } from '../utils/offlineCache'
import { DebtSummary, formatGhsFromCents, summarizeCustomerDebt } from '../utils/debt'

type RangeKey = 'month' | '30d' | '7d' | 'all'

type SaleRow = {
  id: string
  total: number
  taxTotal: number
  createdAt: Date | null
}

type ExpenseRow = {
  id: string
  amount: number
  category: string
  description: string
  date: string // yyyy-mm-dd
  createdAt: Date | null
}

function toDate(value: any): Date | null {
  if (!value) return null
  if (value.toDate && typeof value.toDate === 'function') {
    // Firestore Timestamp
    return value.toDate()
  }
  if (value instanceof Date) return value
  if (typeof value === 'string') {
    const d = new Date(value)
    return Number.isNaN(d.getTime()) ? null : d
  }
  return null
}

export default function Finance() {
  const { storeId } = useActiveStore()

  const [sales, setSales] = useState<SaleRow[]>([])
  const [expenses, setExpenses] = useState<ExpenseRow[]>([])
  const [range, setRange] = useState<RangeKey>('month')
  const [debtSummary, setDebtSummary] = useState<DebtSummary | null>(null)
  const [isLoadingDebt, setIsLoadingDebt] = useState(false)
  const [debtError, setDebtError] = useState<string | null>(null)

  // --- Load sales for this workspace ---
  useEffect(() => {
    if (!storeId) {
      setSales([])
      return
    }

    const q = query(
      collection(db, 'sales'),
      where('storeId', '==', storeId), // 👈 match Dashboard query
      orderBy('createdAt', 'desc'),
    )

    const unsubscribe = onSnapshot(q, snap => {
      const rows: SaleRow[] = snap.docs.map(docSnap => {
        const data = docSnap.data() as any
        const createdAt = toDate(data.createdAt)

        const total =
          typeof data.totals?.total === 'number'
            ? data.totals.total
            : typeof data.total === 'number'
              ? data.total
              : 0

        const taxTotal =
          typeof data.totals?.taxTotal === 'number'
            ? data.totals.taxTotal
            : typeof data.taxTotal === 'number'
              ? data.taxTotal
              : 0

        return {
          id: docSnap.id,
          total: Number(total) || 0,
          taxTotal: Number(taxTotal) || 0,
          createdAt,
        }
      })
      setSales(rows)
    })

    return unsubscribe
  }, [storeId])

  // --- Load customer debt for this workspace ---
  useEffect(() => {
    if (!storeId) {
      setDebtSummary(null)
      setDebtError(null)
      return () => {}
    }

    setIsLoadingDebt(true)
    setDebtError(null)

    const q = query(
      collection(db, 'customers'),
      where('storeId', '==', storeId),
      orderBy('updatedAt', 'desc'),
      orderBy('createdAt', 'desc'),
      limit(CUSTOMER_CACHE_LIMIT),
    )

    const unsubscribe = onSnapshot(
      q,
      snapshot => {
        const rows = snapshot.docs.map(docSnap => docSnap.data())
        setDebtSummary(summarizeCustomerDebt(rows))
        setIsLoadingDebt(false)
      },
      error => {
        console.error('[finance] Failed to load customer debt', error)
        setDebtError('Unable to load customer debt balances right now.')
        setIsLoadingDebt(false)
      },
    )

    return unsubscribe
  }, [storeId])

  // --- Load expenses for this workspace ---
  useEffect(() => {
    if (!storeId) {
      setExpenses([])
      return
    }

    const q = query(
      collection(db, 'expenses'),
      where('storeId', '==', storeId),
      orderBy('date', 'desc'),
      orderBy('createdAt', 'desc'),
    )

    const unsubscribe = onSnapshot(q, snap => {
      const rows: ExpenseRow[] = snap.docs.map(docSnap => {
        const data = docSnap.data() as any
        const createdAt = toDate(data.createdAt)
        const amount = Number(data.amount) || 0
        const date = typeof data.date === 'string' ? data.date : ''
        return {
          id: docSnap.id,
          amount,
          category: typeof data.category === 'string' && data.category.trim() ? data.category : 'Uncategorized',
          description: typeof data.description === 'string' ? data.description : '',
          date,
          createdAt,
        }
      })
      setExpenses(rows)
    })

    return unsubscribe
  }, [storeId])

  // --- Date range filtering ---
  const now = useMemo(() => new Date(), [])

  function isInRange(d: Date | null, key: RangeKey): boolean {
    if (!d) return false
    if (key === 'all') return true

    const msInDay = 1000 * 60 * 60 * 24
    const diffDays = (now.getTime() - d.getTime()) / msInDay

    if (key === '7d') return diffDays <= 7 && diffDays >= 0
    if (key === '30d') return diffDays <= 30 && diffDays >= 0

    // 'month' – same year + month as now
    const sameYear = d.getFullYear() === now.getFullYear()
    const sameMonth = d.getMonth() === now.getMonth()
    return sameYear && sameMonth
  }

  const filteredSales = useMemo(
    () => sales.filter(row => isInRange(row.createdAt, range)),
    [sales, range],
  )

  const filteredExpenses = useMemo(
    () =>
      expenses.filter(row =>
        isInRange(
          // convert yyyy-mm-dd to Date
          row.date ? new Date(`${row.date}T00:00:00`) : row.createdAt,
          range,
        ),
      ),
    [expenses, range],
  )

  const grossSales = filteredSales.reduce((sum, row) => sum + row.total, 0)
  const totalVat = filteredSales.reduce((sum, row) => sum + row.taxTotal, 0)
  const totalExpenses = filteredExpenses.reduce(
    (sum, row) => sum + row.amount,
    0,
  )
  const totalMonthlyExpenses = useMemo(() => {
    if (!expenses.length) return 0
    const currentMonth = currentMonthKey(new Date())
    return expenses
      .filter(exp => exp.date?.startsWith(currentMonth))
      .reduce((sum, exp) => sum + exp.amount, 0)
  }, [expenses])
  const totalAllExpenses = useMemo(
    () => expenses.reduce((sum, exp) => sum + exp.amount, 0),
    [expenses],
  )
  const netProfit = grossSales - totalExpenses

  const hasDebtData =
    (debtSummary?.debtorCount ?? 0) > 0 ||
    (debtSummary?.totalOutstandingCents ?? 0) > 0

  const hasAnyData = sales.length > 0 || expenses.length > 0 || hasDebtData

  function rangeLabel(key: RangeKey): string {
    switch (key) {
      case 'month':
        return 'This month'
      case '30d':
        return 'Last 30 days'
      case '7d':
        return 'Last 7 days'
      case 'all':
        return 'All time'
    }
  }

  function currentMonthKey(dateValue: Date): string {
    const year = dateValue.getFullYear()
    const month = String(dateValue.getMonth() + 1).padStart(2, '0')
    return `${year}-${month}`
  }

  return (
    <div className="page">
      <header className="page__header">
        <div>
          <h2 className="page__title">Finance</h2>
          <p className="page__subtitle">
            Track cash and expenses for your Sedifex workspace.
          </p>
        </div>
        <div style={{ display: 'flex', gap: 8, flexWrap: 'wrap', justifyContent: 'flex-end' }}>
          <Link className="button button--primary button--small" to="/close-day">
            Close day
          </Link>
          <Link className="button button--ghost button--small" to="/finance/documents">
            Invoice & receipt generator
          </Link>
          <Link className="button button--ghost button--small" to="/expenses">
            Open expenses
          </Link>
        </div>
      </header>

      {/* Overview card */}
      <section className="card" aria-label="Finance summary">
        <div className="page__header" style={{ padding: 0, marginBottom: 12 }}>
          <div>
            <h3 className="card__title">Overview</h3>
            <p className="card__subtitle">
              See gross sales, VAT, expenses, and net profit for this workspace.
            </p>
          </div>

          <div style={{ display: 'flex', gap: 8 }}>
            {(['month', '30d', '7d', 'all'] as RangeKey[]).map(key => (
              <button
                key={key}
                type="button"
                className={
                  range === key
                    ? 'button button--primary button--small'
                    : 'button button--ghost button--small'
                }
                onClick={() => setRange(key)}
              >
                {rangeLabel(key)}
              </button>
            ))}
          </div>
        </div>

        {storeId ? null : (
          <p className="status status--error" role="alert">
            Select or create a workspace first. Finance is calculated per
            workspace.
          </p>
        )}

        {hasAnyData ? (
          <div
            style={{
              display: 'grid',
              gridTemplateColumns: 'repeat(auto-fit, minmax(180px, 1fr))',
              gap: 16,
              marginTop: 8,
            }}
          >
            <div className="info-card">
              <h4>Sales + VAT</h4>
              <p style={{ fontSize: 24, fontWeight: 600 }}>
                GHS {grossSales.toFixed(2)}
              </p>
              <p className="card__subtitle" style={{ marginBottom: 4 }}>
                VAT included: <strong>GHS {totalVat.toFixed(2)}</strong>
              </p>
              <p className="card__subtitle">
                Gross sales total (VAT included) for the selected range.
              </p>
            </div>

            <div className="info-card">
              <h4>Outstanding customer debt</h4>

              {debtError ? (
                <p className="status status--error" role="alert" style={{ marginTop: 8 }}>
                  {debtError}
                </p>
              ) : isLoadingDebt ? (
                <p className="card__subtitle" style={{ marginTop: 8 }}>
                  Loading customer balances…
                </p>
              ) : (
                <>
                  <p style={{ fontSize: 24, fontWeight: 600 }}>
                    {formatGhsFromCents(debtSummary?.totalOutstandingCents ?? 0)}
                  </p>
                  <p className="card__subtitle">
                    {debtSummary?.debtorCount
                      ? `${debtSummary.debtorCount} customer${
                          debtSummary.debtorCount === 1 ? '' : 's'
                        } owe you`
                      : 'No unpaid balances recorded right now.'}
                  </p>
                  <p className="card__subtitle" style={{ marginTop: 4 }}>
                    {debtSummary?.overdueCount
                      ? `Overdue: ${formatGhsFromCents(debtSummary.overdueCents)} (${
                          debtSummary.overdueCount
                        } customer${debtSummary.overdueCount === 1 ? '' : 's'})`
                      : 'No overdue debt at the moment.'}
                  </p>
                </>
              )}
            </div>

            <div className="info-card">
              <h4>Expenses</h4>
              <p style={{ fontSize: 24, fontWeight: 600 }}>
                GHS {totalExpenses.toFixed(2)}
              </p>
              <p className="card__subtitle">
                This month: <strong>GHS {totalMonthlyExpenses.toFixed(2)}</strong> · All time:{' '}
                <strong>GHS {totalAllExpenses.toFixed(2)}</strong>
              </p>
            </div>

            <details className="info-card">
              <summary style={{ cursor: 'pointer', fontWeight: 600 }}>Net profit</summary>
              <p
                style={{
                  fontSize: 24,
                  fontWeight: 600,
                  color: netProfit >= 0 ? 'var(--green, #16a34a)' : 'var(--red, #dc2626)',
                  marginTop: 8,
                }}
              >
                GHS {netProfit.toFixed(2)}
              </p>
              <p className="card__subtitle">
                Gross sales minus expenses. (VAT is shown separately above.)
              </p>
            </details>
          </div>
        ) : (
          <div className="empty-state" style={{ marginTop: 8 }}>
            <h4 className="empty-state__title">No finance data yet</h4>
            <p>
              Record sales from the <Link to="/sell">Sell</Link> page and track
              store costs on the <Link to="/expenses">Expenses</Link> page to see
              profit here.
            </p>
          </div>
        )}
      </section>

      <section className="card" style={{ marginTop: 24 }} aria-label="Documents">
        <div className="page__header" style={{ padding: 0 }}>
          <div>
            <h3 className="card__title">Documents</h3>
            <p className="card__subtitle">
              Create invoices and receipts from the dedicated documents page.
            </p>
          </div>
          <Link className="button button--primary button--small" to="/finance/documents">
            Open documents
          </Link>
        </div>
        <p className="card__subtitle" style={{ marginTop: 12 }}>
          Build PDFs with company details, customer contacts, line items, and totals.
        </p>
      </section>

      <section className="card" style={{ marginTop: 24 }} aria-label="Expenses">
<<<<<<< HEAD
=======
        <div className="page__header" style={{ padding: 0 }}>
          <div>
            <h3 className="card__title">Expenses</h3>
            <p className="card__subtitle">
              Review and manage detailed expense entries in the dedicated ledger.
            </p>
          </div>
          <Link className="button button--primary button--small" to="/expenses">
            Open expenses
          </Link>
        </div>
        <p className="card__subtitle" style={{ marginTop: 12 }}>
          Use the Expenses page to capture payouts, reimbursements, and store costs.
        </p>
      </section>

      {/* Downloads */}
      <section className="card" style={{ marginTop: 24 }} aria-label="Download finance data">
>>>>>>> 90b6ba98
        <div className="page__header" style={{ padding: 0 }}>
          <div>
            <h3 className="card__title">Expenses</h3>
            <p className="card__subtitle">
              Review and manage detailed expense entries in the dedicated ledger.
            </p>
          </div>
          <Link className="button button--primary button--small" to="/expenses">
            Open expenses
          </Link>
        </div>
        <p className="card__subtitle" style={{ marginTop: 12 }}>
          Use the Expenses page to capture payouts, reimbursements, and store costs.
        </p>
      </section>

      <section className="card" style={{ marginTop: 24 }} aria-label="Data transfer">
        <div className="page__header" style={{ padding: 0 }}>
          <div>
            <h3 className="card__title">Data transfer</h3>
            <p className="card__subtitle">
              Export sales, items, and expenses from one place in your workspace.
            </p>
          </div>
          <Link className="button button--primary button--small" to="/data-transfer">
            Open data transfer
          </Link>
        </div>
        <p className="card__subtitle" style={{ marginTop: 12 }}>
          Use Data transfer to download CSV files for accountants, reconciliations, or reporting.
        </p>
      </section>

    </div>
  )
}<|MERGE_RESOLUTION|>--- conflicted
+++ resolved
@@ -423,8 +423,6 @@
       </section>
 
       <section className="card" style={{ marginTop: 24 }} aria-label="Expenses">
-<<<<<<< HEAD
-=======
         <div className="page__header" style={{ padding: 0 }}>
           <div>
             <h3 className="card__title">Expenses</h3>
@@ -443,7 +441,6 @@
 
       {/* Downloads */}
       <section className="card" style={{ marginTop: 24 }} aria-label="Download finance data">
->>>>>>> 90b6ba98
         <div className="page__header" style={{ padding: 0 }}>
           <div>
             <h3 className="card__title">Expenses</h3>
