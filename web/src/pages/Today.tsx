--- conflicted
+++ resolved
@@ -1,9 +1,6 @@
-<<<<<<< HEAD
+
 import React, { useEffect, useMemo, useRef, useState } from 'react'
-=======
-import React, { useEffect, useMemo, useState } from 'react'
-import { Link } from 'react-router-dom'
->>>>>>> 454b6c4a
+
 import {
   collection,
   doc,
