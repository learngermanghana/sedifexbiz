import React, { useEffect } from 'react'
import { Link } from 'react-router-dom'
import '../App.css'
import './InventorySystemGhana.css'

const PAGE_TITLE = 'Inventory System Ghana | Sedifex'
const PAGE_DESCRIPTION =
  'Sedifex is the AI-powered inventory system built for Ghana businesses. Track stock, sales, and finance in one place with real-time alerts and smart insights.'

const FEATURE_LIST = [
  {
    title: 'Real-time stock control',
    description:
      'Track inventory across locations, warehouses, and shelves with live updates every time you sell or receive stock.',
  },
  {
    title: 'Fast barcode sales',
    description:
      'Sell faster with quick search, barcode scanning, and mobile-friendly checkout built for busy Ghanaian shops and retail stores in Accra.',
  },
  {
    title: 'Low stock alerts',
    description:
      'Never run out of best sellers. Get smart notifications and reorder insights before products run low.',
  },
  {
    title: 'Profit & cashflow visibility',
    description:
      'See revenue, profit, and expenses in one dashboard so you know what to restock and what to retire.',
  },
  {
    title: 'Multi-store insights',
    description:
      'Manage multiple branches with one view. Compare performance and transfer stock without confusion.',
  },
  {
    title: 'Trusted by growing teams',
    description:
      'Assign staff roles, track activity, and keep accountability for every sale and inventory change.',
  },
]

const USE_CASES = [
  {
    title: 'Retail & mini-mart owners',
    detail: 'Stay ahead of fast-moving goods, track expiry dates, and reduce shrinkage.',
  },
  {
    title: 'Pharmacies & beauty stores',
    detail: 'Monitor batch numbers, expiry dates, and high-value SKUs with confidence.',
  },
  {
    title: 'Wholesale & distribution',
    detail: 'Manage bulk orders, deliveries, and customer credit without spreadsheets.',
  },
  {
    title: 'Restaurants & hospitality',
    detail: 'Track ingredients, menu sales, and inventory costs in one workflow.',
  },
]

const FAQS = [
  {
    question: 'Is Sedifex an inventory system made for Ghana?',
    answer:
      'Yes. Sedifex is built with Ghanaian businesses in mind, including mobile-friendly workflows, multi-store support, and fast sales tools that work in Accra, Kumasi, Takoradi, and beyond.',
  },
  {
    question: 'Can I track inventory and sales together?',
    answer:
      'Absolutely. Every sale automatically updates your stock counts, so you always know what is available and what needs restocking.',
  },
  {
    question: 'Does Sedifex support multiple branches?',
    answer:
      'Yes. You can manage multiple locations, transfer stock between branches, and see each store’s performance in one dashboard.',
  },
  {
    question: 'How fast can I start?',
    answer:
      'You can set up your Sedifex inventory system within minutes. Import products, add staff, and begin selling the same day.',
  },
]

function upsertMetaTag(attrName: 'name' | 'property', attrValue: string, content: string) {
  const selector = `meta[${attrName}='${attrValue}']`
  let tag = document.head.querySelector(selector)
  if (!tag) {
    tag = document.createElement('meta')
    tag.setAttribute(attrName, attrValue)
    document.head.appendChild(tag)
  }
  tag.setAttribute('content', content)
}

export default function InventorySystemGhana() {
  useEffect(() => {
    document.title = PAGE_TITLE

    upsertMetaTag('name', 'description', PAGE_DESCRIPTION)
    upsertMetaTag('property', 'og:title', PAGE_TITLE)
    upsertMetaTag('property', 'og:description', PAGE_DESCRIPTION)
    upsertMetaTag('property', 'og:type', 'website')
    upsertMetaTag('property', 'og:url', window.location.href)
  }, [])

  const structuredData = {
    '@context': 'https://schema.org',
    '@type': 'WebPage',
    name: PAGE_TITLE,
    description: PAGE_DESCRIPTION,
    url: 'https://sedifex.com/inventory-system-ghana/',
    about: {
      '@type': 'SoftwareApplication',
      name: 'Sedifex',
      operatingSystem: 'Web',
      applicationCategory: 'BusinessApplication',
    },
  }
  const faqStructuredData = {
    '@context': 'https://schema.org',
    '@type': 'FAQPage',
    mainEntity: [
      {
        '@type': 'Question',
        name: 'What is the best inventory system in Ghana?',
        acceptedAnswer: {
          '@type': 'Answer',
          text: 'Sedifex is a modern inventory system in Ghana designed for shops, pharmacies, supermarkets, and small businesses.',
        },
      },
      {
        '@type': 'Question',
        name: 'Can Sedifex be used on phones and tablets?',
        acceptedAnswer: {
          '@type': 'Answer',
          text: 'Yes. Sedifex works on computers, tablets, and smartphones.',
        },
      },
      {
        '@type': 'Question',
        name: 'Does Sedifex support POS and checkout?',
        acceptedAnswer: {
          '@type': 'Answer',
          text: 'Yes. Sedifex includes a POS system with barcode scanning, payments, and digital receipts.',
        },
      },
      {
        '@type': 'Question',
        name: 'Is Sedifex suitable for small businesses in Ghana?',
        acceptedAnswer: {
          '@type': 'Answer',
          text: 'Yes. Sedifex was built to support small and growing businesses in Ghana.',
        },
      },
    ],
  }

  return (
    <main className="seo-page">
      <header className="seo-page__hero">
        <div className="seo-page__hero-content">
          <span className="seo-page__eyebrow">Inventory System Ghana</span>
          <h1>Grow faster with the #1 AI inventory system for Ghana businesses.</h1>
          <p>
            Sedifex helps Ghanaian retailers, wholesalers, and service businesses track stock,
            sales, and finance in one smart workspace. Know what to reorder, prevent stock
            losses, and keep every branch aligned.
          </p>
          <p>
            Sedifex is used by shops in Accra and across Ghana to manage inventory, sales,
            and customer communication efficiently.
          </p>
          <div className="seo-page__hero-actions">
            <Link className="seo-page__cta" to="/">
              Start free demo
            </Link>
            <a className="seo-page__secondary" href="mailto:sedifexbiz@gmail.com">
              Talk to sales
            </a>
          </div>
          <div className="seo-page__hero-metrics">
            <div>
              <strong>Real-time</strong>
              <span>Inventory updates</span>
            </div>
            <div>
              <strong>Multi-store</strong>
              <span>Branch visibility</span>
            </div>
            <div>
              <strong>AI insights</strong>
              <span>Predictive restocking</span>
            </div>
          </div>
        </div>
      </header>

      <section className="seo-page__section">
        <div className="seo-page__section-header">
          <h2>Why Sedifex is the best inventory system in Ghana</h2>
          <p>
            Ghana businesses need speed, clarity, and flexibility. Sedifex delivers an
            inventory system that unifies your stock, sales, and finance so you can make
            confident decisions every day.
          </p>
        </div>
        <div className="seo-page__grid">
          {FEATURE_LIST.map(feature => (
            <article key={feature.title} className="seo-page__card">
              <h3>{feature.title}</h3>
              <p>{feature.description}</p>
            </article>
          ))}
        </div>
        <div className="seo-page__grid">
          <article className="seo-page__card">
            <h3>Shareable sell screen</h3>
            <p>
              Share the customer display so shoppers can confirm items and download
              receipts instantly on their phones.
            </p>
          </article>
          <article className="seo-page__card">
            <h3>Bulk SMS outreach</h3>
            <p>
              Send targeted SMS updates to customers about offers, new arrivals, or
              outstanding balances.
            </p>
          </article>
          <article className="seo-page__card">
            <h3>Invoice generator</h3>
            <p>
              Create branded invoices and share them with customers in seconds—no extra
              tools needed.
            </p>
          </article>
          <article className="seo-page__card">
            <h3>Live activity updates</h3>
            <p>
              See real-time activity across sales, inventory, and staff so every branch
              stays aligned.
            </p>
          </article>
        </div>
      </section>

      <section className="seo-page__section seo-page__section--highlight">
        <div className="seo-page__section-header">
          <h2>Built for Ghana’s fast-moving inventory challenges</h2>
          <p>
            From fast-moving consumer goods to high-value electronics, Sedifex gives you
            visibility across every product and every store. Track stock levels, get alerts,
            and see profit trends in real time.
          </p>
        </div>
        <div className="seo-page__highlight-grid">
          <div>
            <h3>Accurate counts</h3>
            <p>
              Scan, search, or bulk upload inventory so your records are always accurate.
              Cut stock losses and reconcile faster.
            </p>
          </div>
          <div>
            <h3>Smarter reorders</h3>
            <p>
              Use sales trends and low-stock alerts to reorder the right items at the right
              time, reducing capital tied up in slow stock.
            </p>
          </div>
          <div>
            <h3>Trusted reporting</h3>
            <p>
              Get daily sales, inventory valuation, and profit reports for smarter planning
              with your team or investors.
            </p>
          </div>
        </div>
      </section>

      <section className="seo-page__section">
        <div className="seo-page__section-header">
          <h2>Who Sedifex helps</h2>
          <p>
            Sedifex supports every industry that needs reliable inventory tracking in Ghana,
            from shops in Ghana to small businesses in Ghana growing beyond a single location.
          </p>
        </div>
        <div className="seo-page__grid seo-page__grid--compact">
          {USE_CASES.map(item => (
            <article key={item.title} className="seo-page__card">
              <h3>{item.title}</h3>
              <p>{item.detail}</p>
            </article>
          ))}
        </div>
      </section>

      <section className="seo-page__section seo-page__section--steps">
        <div className="seo-page__section-header">
          <h2>How to set up your inventory system in Ghana</h2>
          <p>Get started in minutes and grow from day one.</p>
        </div>
        <ol className="seo-page__steps">
          <li>
            <strong>Add your products.</strong> Import or upload your items, prices, and
            stock levels.
          </li>
          <li>
            <strong>Connect your team.</strong> Add staff accounts and assign roles for
            accountability.
          </li>
          <li>
            <strong>Start selling.</strong> Every sale updates inventory automatically and
            powers smarter restocking.
          </li>
        </ol>
      </section>

      <section className="seo-page__section">
        <div className="seo-page__section-header">
          <h2>Frequently asked questions</h2>
        </div>
        <div className="seo-page__faq">
          {FAQS.map(item => (
            <article key={item.question}>
              <h3>{item.question}</h3>
              <p>{item.answer}</p>
            </article>
          ))}
        </div>
      </section>

      <section className="seo-page__cta-section">
        <div>
          <h2>Ready to upgrade your inventory system in Ghana?</h2>
          <p>
            Join teams across Ghana who trust Sedifex to keep inventory accurate, sales
            flowing, and profits visible.
          </p>
        </div>
        <div className="seo-page__cta-actions">
          <Link className="seo-page__cta" to="/">
            Book a free walkthrough
          </Link>
          <a className="seo-page__secondary" href="mailto:sedifexbiz@gmail.com">
            Contact the team
          </a>
        </div>
      </section>

      <section className="seo-page__section">
        <div className="seo-page__section-header">
          <h2>Frequently Asked Questions</h2>
        </div>
        <div className="seo-page__faq">
          <article>
            <h3>What is the best inventory system in Ghana?</h3>
            <p>
              Sedifex is a modern inventory system in Ghana designed for shops, pharmacies,
              supermarkets, and small businesses to manage stock, sales, receipts, and
              customer communication.
            </p>
          </article>
          <article>
            <h3>Can Sedifex be used on phones and tablets?</h3>
            <p>
              Yes. Sedifex works on computers, tablets, and smartphones, allowing businesses
              in Ghana to manage inventory and sales from any device.
            </p>
          </article>
          <article>
            <h3>Does Sedifex support POS and checkout?</h3>
            <p>
              Yes. Sedifex includes a full POS system with barcode scanning, payment
<<<<<<< HEAD
              tracking, mobile money and cash payments in Ghana, digital receipts, and
              customer display features.
=======
              tracking, digital receipts, and customer display features.
>>>>>>> e0c65a57
            </p>
          </article>
          <article>
            <h3>Is Sedifex suitable for small businesses in Ghana?</h3>
            <p>
              Yes. Sedifex was built specifically to make inventory and sales management
              affordable and practical for small and growing businesses in Ghana.
            </p>
          </article>
        </div>
      </section>

      <script type="application/ld+json">
        {JSON.stringify(structuredData)}
      </script>
      <script type="application/ld+json">
        {JSON.stringify(faqStructuredData)}
      </script>
    </main>
  )
}<|MERGE_RESOLUTION|>--- conflicted
+++ resolved
@@ -374,12 +374,7 @@
             <h3>Does Sedifex support POS and checkout?</h3>
             <p>
               Yes. Sedifex includes a full POS system with barcode scanning, payment
-<<<<<<< HEAD
-              tracking, mobile money and cash payments in Ghana, digital receipts, and
-              customer display features.
-=======
               tracking, digital receipts, and customer display features.
->>>>>>> e0c65a57
             </p>
           </article>
           <article>
