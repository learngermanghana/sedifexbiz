import React, { useEffect, useMemo, useRef, useState } from 'react'
import {
  addDoc,
  collection,
  deleteDoc,
  doc,
  onSnapshot,
  orderBy,
  query,
  limit,
  serverTimestamp,
  updateDoc,
  where,
} from 'firebase/firestore'
import { Timestamp } from 'firebase/firestore'
import { Link, useNavigate } from 'react-router-dom'
import { db } from '../firebase'
import { useActiveStore } from '../hooks/useActiveStore'
import './Customers.css'
import {
  CUSTOMER_CACHE_LIMIT,
  SALES_CACHE_LIMIT,
  loadCachedCustomers,
  loadCachedSales,
  saveCachedCustomers,
  saveCachedSales,
} from '../utils/offlineCache'

type Customer = {
  id: string
  name: string
  displayName?: string
  phone?: string
  email?: string
  notes?: string
  tags?: string[]
  createdAt?: Timestamp | null
  updatedAt?: Timestamp | null
}

type SaleHistoryEntry = {
  id: string
  total: number
  createdAt: Date | null
  paymentMethod?: string | null
  items: { name?: string | null; qty?: number | null }[]
}

type CustomerStats = {
  visits: number
  totalSpend: number
  lastVisit: Date | null
}

type CachedSaleRecord = {
  id: string
  customer?: { id?: string | null } | null
  createdAt?: unknown
  total?: unknown
  payment?: { method?: unknown } | null
  items?: unknown
} & Record<string, unknown>

type MessageChannel = 'whatsapp' | 'telegram' | 'email'

const RECENT_VISIT_DAYS = 90
const HIGH_VALUE_THRESHOLD = 1000

function getCustomerPrimaryName(customer: Pick<Customer, 'displayName' | 'name'>): string {
  const displayName = customer.displayName?.trim()
  if (displayName) {
    return displayName
  }
  const legacyName = customer.name?.trim()
  if (legacyName) {
    return legacyName
  }
  return ''
}

function getCustomerSortKey(
  customer: Pick<Customer, 'displayName' | 'name' | 'email' | 'phone'>,
): string {
  const primary = getCustomerPrimaryName(customer)
  if (primary) {
    return primary
  }
  const email = customer.email?.trim()
  if (email) {
    return email
  }
  const phone = customer.phone?.trim()
  if (phone) {
    return phone
  }
  return ''
}

function getCustomerDisplayName(
  customer: Pick<Customer, 'displayName' | 'name' | 'email' | 'phone'>,
): string {
  const primary = getCustomerPrimaryName(customer)
  if (primary) {
    return primary
  }
  const email = customer.email?.trim()
  if (email) {
    return email
  }
  const phone = customer.phone?.trim()
  if (phone) {
    return phone
  }
  return '—'
}

function normalizeTags(input: string): string[] {
  return Array.from(
    new Set(
      input
        .split(',')
        .map(tag => tag.trim())
        .filter(Boolean)
        .map(tag => tag.replace(/^#/, ''))
    )
  )
}

function formatDate(date: Date | null): string {
  if (!date) return '—'
  return `${date.toLocaleDateString()} ${date.toLocaleTimeString([], { hour: '2-digit', minute: '2-digit' })}`
}

function parseCsv(text: string): string[][] {
  const rows: string[][] = []
  let current = ''
  let row: string[] = []
  let insideQuotes = false

  const pushValue = () => {
    row.push(current)
    current = ''
  }

  const pushRow = () => {
    if (!row.length) return
    rows.push(row.map(cell => cell.trim()))
    row = []
  }

  for (let i = 0; i < text.length; i += 1) {
    const char = text[i]
    if (char === '"') {
      if (insideQuotes && text[i + 1] === '"') {
        current += '"'
        i += 1
      } else {
        insideQuotes = !insideQuotes
      }
    } else if (char === ',' && !insideQuotes) {
      pushValue()
    } else if ((char === '\n' || char === '\r') && !insideQuotes) {
      if (char === '\r' && text[i + 1] === '\n') {
        i += 1
      }
      pushValue()
      if (row.some(cell => cell.trim().length > 0)) {
        pushRow()
      } else {
        row = []
      }
    } else {
      current += char
    }
  }

  if (current.length > 0 || row.length > 0) {
    pushValue()
    if (row.some(cell => cell.trim().length > 0)) {
      pushRow()
    }
  }

  return rows
}

function buildCsvValue(value: string): string {
  if (value.includes(',') || value.includes('"') || value.includes('\n')) {
    return `"${value.replace(/"/g, '""')}"`
  }
  return value
}

export function normalizePhoneNumber(input: string): string {
  const trimmed = input.trim()
  if (!trimmed) return ''

  const hasPlusPrefix = trimmed.startsWith('+')
  const digits = trimmed.replace(/\D/g, '')

  if (!digits) return ''

  return hasPlusPrefix ? `+${digits}` : digits
}

function buildPhoneKey(value: string | null | undefined): string {
  if (!value) return ''
  return normalizePhoneNumber(value).replace(/\D/g, '')
}

export default function Customers() {
  const { storeId: activeStoreId } = useActiveStore()
  const navigate = useNavigate()
  const [customers, setCustomers] = useState<Customer[]>([])
  const [name, setName] = useState('')
  const [phone, setPhone] = useState('')
  const [email, setEmail] = useState('')
  const [notes, setNotes] = useState('')
  const [tagsInput, setTagsInput] = useState('')
  const [busy, setBusy] = useState(false)
  const [isImporting, setIsImporting] = useState(false)
  const [error, setError] = useState<string | null>(null)
  const [success, setSuccess] = useState<string | null>(null)
  const messageTimeoutRef = useRef<number | null>(null)
  const fileInputRef = useRef<HTMLInputElement | null>(null)
  const [editingCustomerId, setEditingCustomerId] = useState<string | null>(null)
  const [selectedCustomerId, setSelectedCustomerId] = useState<string | null>(null)
  const [customerStats, setCustomerStats] = useState<Record<string, CustomerStats>>({})
  const [salesHistory, setSalesHistory] = useState<Record<string, SaleHistoryEntry[]>>({})
  const [searchTerm, setSearchTerm] = useState('')
  const [tagFilter, setTagFilter] = useState<string | null>(null)
  const [quickFilter, setQuickFilter] = useState<'all' | 'recent' | 'noPurchases' | 'highValue' | 'untagged'>('all')
  const [messageChannel, setMessageChannel] = useState<MessageChannel | null>(null)
  const [messageBody, setMessageBody] = useState('')
  useEffect(() => {
    return () => {
      if (messageTimeoutRef.current) {
        window.clearTimeout(messageTimeoutRef.current)
        messageTimeoutRef.current = null
      }
    }
  }, [])

  function showSuccess(message: string) {
    setSuccess(message)
    if (messageTimeoutRef.current) {
      window.clearTimeout(messageTimeoutRef.current)
    }
    messageTimeoutRef.current = window.setTimeout(() => {
      setSuccess(null)
      messageTimeoutRef.current = null
    }, 4000)
  }

  useEffect(() => {
    let cancelled = false

    if (!activeStoreId) {
      setCustomers([])
      return () => {
        cancelled = true
      }
    }

    loadCachedCustomers<Customer>({ storeId: activeStoreId })
      .then(cached => {
        if (!cancelled && cached.length) {
          setCustomers(
            [...cached].sort((a, b) =>
              getCustomerSortKey(a).localeCompare(getCustomerSortKey(b), undefined, {
                sensitivity: 'base',
              }),
            ),
          )
        }
      })
      .catch(error => {
        console.warn('[customers] Failed to load cached customers', error)
      })

    const q = query(
      collection(db, 'customers'),
      where('storeId', '==', activeStoreId),
      orderBy('updatedAt', 'desc'),
      orderBy('createdAt', 'desc'),
      limit(CUSTOMER_CACHE_LIMIT),
    )

    const unsubscribe = onSnapshot(q, snap => {
      const rows = snap.docs.map(docSnap => {
        const data = docSnap.data() as Omit<Customer, 'id'>
        return {
          id: docSnap.id,
          ...data,
        }
      })
      saveCachedCustomers(rows, { storeId: activeStoreId }).catch(error => {
        console.warn('[customers] Failed to cache customers', error)
      })
      const sortedRows = [...rows].sort((a, b) =>
        getCustomerSortKey(a).localeCompare(getCustomerSortKey(b), undefined, {
          sensitivity: 'base',
        }),
      )
      setCustomers(sortedRows)
    })

    return () => {
      cancelled = true
      unsubscribe()
    }
  }, [activeStoreId])

  function normalizeSaleDate(value: unknown): Date | null {
    if (!value) return null
    if (value instanceof Date) return value
    if (typeof value === 'number' && Number.isFinite(value)) {
      return new Date(value)
    }
    if (typeof value === 'string') {
      const parsed = Date.parse(value)
      return Number.isNaN(parsed) ? null : new Date(parsed)
    }
    if (typeof value === 'object') {
      const anyValue = value as { toDate?: () => Date; seconds?: number; nanoseconds?: number }
      if (typeof anyValue.toDate === 'function') {
        try {
          return anyValue.toDate()
        } catch (error) {
          console.warn('[customers] Failed to convert timestamp via toDate', error)
        }
      }
      if (typeof anyValue.seconds === 'number') {
        const millis = anyValue.seconds * 1000 + Math.round((anyValue.nanoseconds ?? 0) / 1_000_000)
        return Number.isFinite(millis) ? new Date(millis) : null
      }
    }
    return null
  }

  function applySalesData(records: CachedSaleRecord[]) {
    const statsMap: Record<string, CustomerStats> = {}
    const historyMap: Record<string, SaleHistoryEntry[]> = {}

    records.forEach(record => {
      if (!record) return
      const customer =
        record.customer && typeof record.customer === 'object'
          ? (record.customer as { id?: string | null })
          : null
      const customerId = customer?.id ?? null
      if (!customerId) return

      const createdAt = normalizeSaleDate(record.createdAt)
      const total = Number(record.total ?? 0) || 0
      const paymentMethod =
        record.payment && typeof record.payment === 'object'
          ? (record.payment as { method?: string | null }).method ?? null
          : null
      const itemsSource = Array.isArray(record.items) ? record.items : []
      const items = itemsSource.map(item =>
        item && typeof item === 'object'
          ? (item as { name?: string | null; qty?: number | null })
          : { name: null, qty: null },
      )

      if (!statsMap[customerId]) {
        statsMap[customerId] = { visits: 0, totalSpend: 0, lastVisit: null }
      }
      const stats = statsMap[customerId]
      stats.visits += 1
      stats.totalSpend += total
      if (!stats.lastVisit || (createdAt && stats.lastVisit < createdAt)) {
        stats.lastVisit = createdAt ?? stats.lastVisit
      }

      const entry: SaleHistoryEntry = {
        id: record.id,
        total,
        createdAt,
        paymentMethod,
        items: items.map(item => ({
          name: item?.name ?? null,
          qty: item?.qty ?? null,
        })),
      }

      historyMap[customerId] = [...(historyMap[customerId] ?? []), entry]
    })

    Object.keys(historyMap).forEach(customerId => {
      historyMap[customerId] = historyMap[customerId].sort((a, b) => {
        const aTime = a.createdAt?.getTime?.() ?? 0
        const bTime = b.createdAt?.getTime?.() ?? 0
        return bTime - aTime
      })
    })

    setCustomerStats(statsMap)
    setSalesHistory(historyMap)
  }

  useEffect(() => {
    let cancelled = false

    if (!activeStoreId) {
      setCustomerStats({})
      setSalesHistory({})
      return () => {
        cancelled = true
      }
    }

    loadCachedSales<CachedSaleRecord>({ storeId: activeStoreId })
      .then(cached => {
        if (!cancelled && cached.length) {
          applySalesData(cached)
        }
      })
      .catch(error => {
        console.warn('[customers] Failed to load cached sales', error)
      })

    const q = query(
      collection(db, 'sales'),
      where('storeId', '==', activeStoreId),
      orderBy('createdAt', 'desc'),
      limit(SALES_CACHE_LIMIT),
    )

    const unsubscribe = onSnapshot(q, snapshot => {
      const rows = snapshot.docs.map(docSnap => ({ id: docSnap.id, ...(docSnap.data() as any) }))
      applySalesData(rows)
      saveCachedSales(rows, { storeId: activeStoreId }).catch(error => {
        console.warn('[customers] Failed to cache sales', error)
      })
    })

    return () => {
      cancelled = true
      unsubscribe()
    }
  }, [activeStoreId])

  useEffect(() => {
    if (!selectedCustomerId) return
    const exists = customers.some(customer => customer.id === selectedCustomerId)
    if (!exists) {
      setSelectedCustomerId(null)
    }
  }, [customers, selectedCustomerId])

  useEffect(() => {
    if (!editingCustomerId) return
    const exists = customers.some(customer => customer.id === editingCustomerId)
    if (!exists) {
      setEditingCustomerId(null)
    }
  }, [customers, editingCustomerId])

  const currencyFormatter = useMemo(
    () =>
      new Intl.NumberFormat('en-US', {
        style: 'currency',
        currency: 'GHS',
        minimumFractionDigits: 2,
      }),
    []
  )

  const allTags = useMemo(() => {
    const tagSet = new Set<string>()
    customers.forEach(customer => {
      if (Array.isArray(customer.tags)) {
        customer.tags.forEach(tag => tagSet.add(tag))
      }
    })
    return Array.from(tagSet).sort((a, b) => a.localeCompare(b))
  }, [customers])

  const filteredCustomers = useMemo(() => {
    const search = searchTerm.trim().toLowerCase()
    return customers.filter(customer => {
      const matchesSearch = search
        ? [
            getCustomerPrimaryName(customer),
            customer.email,
            customer.phone,
            customer.notes,
          ]
            .filter(value => typeof value === 'string' && value.trim().length > 0)
            .some(value => value!.toLowerCase().includes(search))
        : true

      const matchesTag = tagFilter ? customer.tags?.includes(tagFilter) : true
      const stats = customerStats[customer.id]

      let matchesQuick = true
      switch (quickFilter) {
        case 'recent': {
          if (!stats?.lastVisit) {
            matchesQuick = false
            break
          }
          const diffMs = Date.now() - stats.lastVisit.getTime()
          const diffDays = diffMs / (1000 * 60 * 60 * 24)
          matchesQuick = diffDays <= RECENT_VISIT_DAYS
          break
        }
        case 'noPurchases':
          matchesQuick = (stats?.visits ?? 0) === 0
          break
        case 'highValue':
          matchesQuick = (stats?.totalSpend ?? 0) >= HIGH_VALUE_THRESHOLD
          break
        case 'untagged':
          matchesQuick = !(customer.tags?.length)
          break
        default:
          matchesQuick = true
      }

      return matchesSearch && matchesTag && matchesQuick
    })
  }, [customers, searchTerm, tagFilter, quickFilter, customerStats])

  const selectedCustomer = selectedCustomerId
    ? customers.find(customer => customer.id === selectedCustomerId) ?? null
    : null

  const selectedCustomerName = selectedCustomer
    ? getCustomerDisplayName(selectedCustomer)
    : '—'

  const selectedCustomerHistory = selectedCustomerId
    ? salesHistory[selectedCustomerId] ?? []
    : []

  const selectedCustomerStats = selectedCustomerId
    ? customerStats[selectedCustomerId] ?? { visits: 0, totalSpend: 0, lastVisit: null }
    : { visits: 0, totalSpend: 0, lastVisit: null }

  const normalizedSelectedPhone = selectedCustomer?.phone
    ? normalizePhoneNumber(selectedCustomer.phone)
    : ''
  const selectedCustomerPhoneForDisplay = normalizedSelectedPhone || selectedCustomer?.phone || ''
  const whatsappLink = normalizedSelectedPhone
    ? `https://wa.me/${normalizedSelectedPhone.replace(/^\+/, '')}`
    : ''
  const telegramLink = normalizedSelectedPhone
    ? `https://t.me/${normalizedSelectedPhone.startsWith('+') ? normalizedSelectedPhone : `+${normalizedSelectedPhone}`}`
    : ''
  const emailLink = selectedCustomer?.email?.trim()
    ? `mailto:${selectedCustomer.email.trim()}`
    : ''

  const messageTemplates = useMemo(
    () => [
      {
        id: 'thank-you',
        title: 'Thank you for your visit',
        body: `Hi ${selectedCustomerName || 'there'}, thanks for stopping by today. Let me know if you have any questions about your purchase.`,
      },
      {
        id: 'new-arrivals',
        title: 'Share new arrivals',
        body: `Hi ${selectedCustomerName || 'there'}, we just stocked a few new items that match what you like. Want me to reserve something for you?`,
      },
      {
        id: 'feedback',
        title: 'Ask for feedback',
        body: `Hello ${selectedCustomerName || 'there'}, I hope you enjoyed your recent experience. I would love to hear any feedback so we can serve you even better.`,
      },
      {
        id: 'follow-up',
        title: 'Follow up on inquiry',
        body: `${selectedCustomerName || 'Hi there'}, I’m following up on your last inquiry. Do you want me to prepare a quote or send more details?`,
      },
    ],
    [selectedCustomerName],
  )

  function openExternal(link: string | null) {
    if (!link) return
    window.open(link, '_blank', 'noreferrer')
  }

  function handleStartSale() {
    if (!selectedCustomerId) return
    navigate(`/sell?customerId=${encodeURIComponent(selectedCustomerId)}`)
  }

  function handleViewActivities() {
    if (!selectedCustomerId) return
    navigate('/activity')
  }

  function openMessageComposer(channel: MessageChannel) {
    if (!selectedCustomerId) return
    setMessageChannel(channel)
    setMessageBody(messageTemplates[0]?.body ?? '')
  }

  function closeMessageComposer() {
    setMessageChannel(null)
    setMessageBody('')
  }

  function getChannelLabel(channel: MessageChannel | null): string {
    switch (channel) {
      case 'whatsapp':
        return 'WhatsApp'
      case 'telegram':
        return 'Telegram'
      case 'email':
        return 'email'
      default:
        return 'message'
    }
  }

  function buildMessageLink(channel: MessageChannel, message: string): string | null {
    if (!message.trim()) return null
    const encodedMessage = encodeURIComponent(message.trim())

    switch (channel) {
      case 'whatsapp':
        return whatsappLink ? `${whatsappLink}?text=${encodedMessage}` : null
      case 'telegram': {
        if (normalizedSelectedPhone) {
          return `${telegramLink}?text=${encodedMessage}`
        }
        return `https://t.me/share/url?text=${encodedMessage}`
      }
      case 'email': {
        const subject = encodeURIComponent(`Message for ${selectedCustomerName || 'you'}`)
        return emailLink ? `${emailLink}?subject=${subject}&body=${encodedMessage}` : null
      }
      default:
        return null
    }
  }

  function handleSendMessage() {
    if (!messageChannel) return
    const link = buildMessageLink(messageChannel, messageBody)
    if (!link) return
    openExternal(link)
    closeMessageComposer()
  }

  function resetForm() {
    setName('')
    setPhone('')
    setEmail('')
    setNotes('')
    setTagsInput('')
    setEditingCustomerId(null)
    setError(null)
  }

  async function addCustomer(event: React.FormEvent) {
    event.preventDefault()
    const trimmedName = name.trim()
    if (!trimmedName) {
      setError('Customer name is required to save a record.')
      return
    }
    if (!activeStoreId) {
      setError('Select a workspace before saving customers.')
      return
    }
    setBusy(true)
    setError(null)
    try {
      const parsedTags = normalizeTags(tagsInput)
      const normalizedPhone = normalizePhoneNumber(phone)
      if (editingCustomerId) {
        const updatePayload: Record<string, unknown> = {
          name: trimmedName,
          updatedAt: serverTimestamp(),
          storeId: activeStoreId,
        }
        updatePayload.phone = normalizedPhone ? normalizedPhone : null
        updatePayload.email = email.trim() ? email.trim() : null
        updatePayload.notes = notes.trim() ? notes.trim() : null
        updatePayload.tags = parsedTags
        await updateDoc(doc(db, 'customers', editingCustomerId), updatePayload)
        setSelectedCustomerId(editingCustomerId)
        showSuccess('Customer updated successfully.')
      } else {
        await addDoc(collection(db, 'customers'), {
          name: trimmedName,
          storeId: activeStoreId,
          ...(normalizedPhone ? { phone: normalizedPhone } : {}),
          ...(email.trim() ? { email: email.trim() } : {}),
          ...(notes.trim() ? { notes: notes.trim() } : {}),
          ...(parsedTags.length ? { tags: parsedTags } : {}),
          createdAt: serverTimestamp(),
          updatedAt: serverTimestamp(),
        })
        showSuccess('Customer saved successfully.')
      }
      resetForm()
    } catch (err) {
      console.error('[customers] Unable to save customer', err)
      setError('We could not save this customer. Please try again.')
      setSuccess(null)
    } finally {
      setBusy(false)
    }
  }

  async function removeCustomer(id: string) {
    if (!id) return
    const confirmation = window.confirm('Remove this customer?')
    if (!confirmation) return
    setBusy(true)
    try {
      await deleteDoc(doc(db, 'customers', id))
      showSuccess('Customer removed.')
      if (selectedCustomerId === id) {
        setSelectedCustomerId(null)
      }
      if (editingCustomerId === id) {
        resetForm()
      }
    } catch (err) {
      console.error('[customers] Unable to delete customer', err)
      setError('Unable to delete this customer right now.')
      setSuccess(null)
    } finally {
      setBusy(false)
    }
  }

  async function handleCsvImport(event: React.ChangeEvent<HTMLInputElement>) {
    const file = event.target.files?.[0]
    if (!file) return
    setIsImporting(true)
    setError(null)
    try {
      if (!activeStoreId) {
        throw new Error('Select a workspace before importing customers.')
      }

      const text = await file.text()
      const rows = parseCsv(text)
      if (!rows.length) {
        throw new Error('No rows detected in the file.')
      }

      const [header, ...dataRows] = rows
      const headers = header.map(cell => cell.toLowerCase())
      const nameIndex = headers.indexOf('name')
      if (nameIndex < 0) {
        throw new Error('A "name" column is required to import customers.')
      }

      const phoneIndex = headers.indexOf('phone')
      const emailIndex = headers.indexOf('email')
      const notesIndex = headers.indexOf('notes')
      const tagsIndex = headers.indexOf('tags')

      const existingByEmail = new Map<string, string>()
      const existingByPhone = new Map<string, string>()
      customers.forEach(customer => {
        if (customer.email) {
          existingByEmail.set(customer.email.toLowerCase(), customer.id)
        }
        if (customer.phone) {
          existingByPhone.set(buildPhoneKey(customer.phone), customer.id)
        }
      })

      let newCount = 0
      let updatedCount = 0

      for (const row of dataRows) {
        if (!row.length) continue
        const rawName = row[nameIndex]?.trim()
        if (!rawName) continue
        const rawPhone = phoneIndex >= 0 ? row[phoneIndex]?.trim() ?? '' : ''
        const rawEmail = emailIndex >= 0 ? row[emailIndex]?.trim() ?? '' : ''
        const rawNotes = notesIndex >= 0 ? row[notesIndex]?.trim() ?? '' : ''
        const rawTags = tagsIndex >= 0 ? row[tagsIndex] ?? '' : ''
        const parsedTags = tagsIndex >= 0 ? normalizeTags(rawTags) : undefined

        const normalizedPhone = normalizePhoneNumber(rawPhone)
        const emailKey = rawEmail.toLowerCase()
        const existingId = emailKey
          ? existingByEmail.get(emailKey)
          : normalizedPhone
          ? existingByPhone.get(buildPhoneKey(normalizedPhone))
          : undefined

        if (existingId) {
          const payload: Record<string, unknown> = {
            name: rawName,
            updatedAt: serverTimestamp(),
            storeId: activeStoreId,
          }
          if (phoneIndex >= 0) {
            payload.phone = normalizedPhone ? normalizedPhone : null
          }
          if (emailIndex >= 0) {
            payload.email = rawEmail ? rawEmail : null
          }
          if (notesIndex >= 0) {
            payload.notes = rawNotes ? rawNotes : null
          }
          if (parsedTags) {
            payload.tags = parsedTags
          }
          await updateDoc(doc(db, 'customers', existingId), payload)
          updatedCount += 1
        } else {
          const payload: Record<string, unknown> = {
            name: rawName,
            createdAt: serverTimestamp(),
            storeId: activeStoreId,
          }
          if (normalizedPhone) {
            payload.phone = normalizedPhone
          }
          if (rawEmail) {
            payload.email = rawEmail
          }
          if (rawNotes) {
            payload.notes = rawNotes
          }
          if (parsedTags && parsedTags.length) {
            payload.tags = parsedTags
          }
          await addDoc(collection(db, 'customers'), payload)
          newCount += 1
        }
      }

      if (!newCount && !updatedCount) {
        throw new Error('No valid customer rows were found in this file.')
      }

      showSuccess(`Imported ${newCount + updatedCount} customers (${newCount} new, ${updatedCount} updated).`)
    } catch (err) {
      console.error('[customers] Unable to import CSV', err)
      const message = err instanceof Error ? err.message : 'We were unable to import this file.'
      setError(message)
      setSuccess(null)
    } finally {
      setIsImporting(false)
      if (fileInputRef.current) {
        fileInputRef.current.value = ''
      }
    }
  }

  function exportToCsv() {
    const headers = ['Name', 'Phone', 'Email', 'Notes', 'Tags', 'Visits', 'Last visit', 'Total spend']
    const lines = customers.map(customer => {
      const stats = customerStats[customer.id]
      const visitCount = stats?.visits ?? 0
      const lastVisit = stats?.lastVisit ? stats.lastVisit.toISOString() : ''
      const totalSpend = stats?.totalSpend ?? 0
      const tags = (customer.tags ?? []).join(', ')
      const cells = [
        getCustomerPrimaryName(customer) || '',
        customer.phone ?? '',
        customer.email ?? '',
        customer.notes ?? '',
        tags,
        String(visitCount),
        lastVisit,
        totalSpend.toFixed(2),
      ]
      return cells.map(buildCsvValue).join(',')
    })

    const csvContent = [headers.map(buildCsvValue).join(','), ...lines].join('\n')
    const blob = new Blob([csvContent], { type: 'text/csv;charset=utf-8;' })
    const url = window.URL.createObjectURL(blob)
    const link = document.createElement('a')
    link.href = url
    const timestamp = new Date().toISOString().slice(0, 19).replace(/[:T]/g, '-')
    link.download = `customers-${timestamp}.csv`
    document.body.appendChild(link)
    link.click()
    document.body.removeChild(link)
    window.URL.revokeObjectURL(url)
  }

  function beginEdit(customer: Customer) {
    setEditingCustomerId(customer.id)
    setName(getCustomerPrimaryName(customer))
    setPhone(customer.phone ?? '')
    setEmail(customer.email ?? '')
    setNotes(customer.notes ?? '')
    setTagsInput((customer.tags ?? []).join(', '))
  }

  function beginView(customer: Customer) {
    setSelectedCustomerId(customer.id)
  }

  const isFormDisabled = busy || isImporting

  const totalShown = filteredCustomers.length

  const quickFilters: { id: typeof quickFilter; label: string }[] = [
    { id: 'all', label: 'All' },
    { id: 'recent', label: 'Visited recently' },
    { id: 'noPurchases', label: 'No purchases yet' },
    { id: 'highValue', label: 'High spenders' },
    { id: 'untagged', label: 'Untagged' },
  ]

  return (
    <div className="page customers-page">
      <header className="page__header">
        <div>
          <h2 className="page__title">Customers</h2>
          <p className="page__subtitle">
            Keep a tidy record of your regulars and speed up checkout on the sales floor.
          </p>
        </div>
        <span className="customers-page__badge" aria-live="polite">
          {customers.length} saved • {totalShown} shown
        </span>
      </header>

      <div className="customers-page__grid">
        <section className="card" aria-label="Add a customer">
          <div className="customers-page__section-header">
            <h3 className="card__title">{editingCustomerId ? 'Update customer' : 'New customer'}</h3>
            <p className="card__subtitle">
              {editingCustomerId
                ? 'Edit the selected profile to keep records accurate.'
                : 'Capture contact details so you can reuse them during checkout.'}
            </p>
          </div>

          <form className="customers-page__form" onSubmit={addCustomer}>
            <div className="field">
              <label className="field__label" htmlFor="customer-name">Full name</label>
              <input
                id="customer-name"
                value={name}
                onChange={event => setName(event.target.value)}
                placeholder="e.g. Ama Mensah"
                disabled={isFormDisabled}
                required
              />
            </div>

            <div className="customers-page__form-row">
              <div className="field">
                <label className="field__label" htmlFor="customer-phone">Phone</label>
                <input
                  id="customer-phone"
                  value={phone}
                  onChange={event => setPhone(event.target.value)}
                  placeholder="024 000 0000"
                  disabled={isFormDisabled}
                />
              </div>
              <div className="field">
                <label className="field__label" htmlFor="customer-email">Email</label>
                <input
                  id="customer-email"
                  value={email}
                  onChange={event => setEmail(event.target.value)}
                  placeholder="ama@example.com"
                  disabled={isFormDisabled}
                  type="email"
                />
              </div>
            </div>

            <div className="field">
              <label className="field__label" htmlFor="customer-notes">Notes</label>
              <textarea
                id="customer-notes"
                value={notes}
                onChange={event => setNotes(event.target.value)}
                placeholder="Birthday reminders, delivery addresses, favourite products…"
                rows={3}
                disabled={isFormDisabled}
              />
            </div>

            <div className="field">
              <label className="field__label" htmlFor="customer-tags">Segmentation tags</label>
              <input
                id="customer-tags"
                value={tagsInput}
                onChange={event => setTagsInput(event.target.value)}
                placeholder="e.g. VIP, Wholesale, Birthday Club"
                disabled={isFormDisabled}
              />
              <p className="field__hint">Separate multiple tags with commas to power quick filters and campaigns.</p>
            </div>

            {error && <p className="customers-page__message customers-page__message--error">{error}</p>}
            {success && !error && (
              <p className="customers-page__message customers-page__message--success" role="status">{success}</p>
            )}
            <div className="customers-page__form-actions">
              <button type="submit" className="button button--primary" disabled={isFormDisabled}>
                {editingCustomerId ? 'Save changes' : 'Save customer'}
              </button>
              {editingCustomerId && (
                <button
                  type="button"
                  className="button button--outline"
                  onClick={resetForm}
                  disabled={isFormDisabled}
                >
                  Cancel edit
                </button>
              )}
            </div>

            <p className="field__hint">
              Customers saved here appear in the checkout flow. Visit the <Link to="/sell">Sell page</Link> to try it out.
            </p>
          </form>
        </section>

        <section className="card" aria-label="Saved customers">
          <div className="customers-page__section-header">
            <h3 className="card__title">Customer list</h3>
            <p className="card__subtitle">
              Stay organised and keep sales staff informed with up-to-date contact information.
            </p>
          </div>

          <div className="customers-page__toolbar">
            <div className="field customers-page__search-field">
              <label className="field__label" htmlFor="customer-search">Search</label>
              <input
                id="customer-search"
                placeholder="Search by name, phone, email, or notes"
                value={searchTerm}
                onChange={event => setSearchTerm(event.target.value)}
              />
            </div>
            <div className="customers-page__tool-buttons">
              <button
                type="button"
                className="button button--secondary button--small"
                onClick={exportToCsv}
                disabled={!customers.length}
              >
                Export CSV
              </button>
              <button
                type="button"
                className="button button--outline button--small"
                onClick={() => fileInputRef.current?.click()}
                disabled={isImporting}
              >
                {isImporting ? 'Importing…' : 'Import CSV'}
              </button>
              <input
                ref={fileInputRef}
                type="file"
                accept=".csv,text/csv"
                style={{ display: 'none' }}
                onChange={handleCsvImport}
              />
            </div>
          </div>

          <div className="customers-page__filters" role="group" aria-label="Quick filters">
            <span className="customers-page__filters-label">Quick filters:</span>
            <div className="customers-page__quick-filters">
              {quickFilters.map(filter => (
                <button
                  key={filter.id}
                  type="button"
                  className={`button button--ghost button--small${quickFilter === filter.id ? ' customers-page__quick-filter--active' : ''}`}
                  onClick={() => setQuickFilter(filter.id)}
                >
                  {filter.label}
                </button>
              ))}
            </div>
          </div>

          {allTags.length > 0 && (
            <div className="customers-page__tag-filters" role="group" aria-label="Tag filters">
              <span className="customers-page__filters-label">Tags:</span>
              <div className="customers-page__tag-chip-group">
                <button
                  type="button"
                  className={`button button--ghost button--small${tagFilter === null ? ' customers-page__quick-filter--active' : ''}`}
                  onClick={() => setTagFilter(null)}
                >
                  All tags
                </button>
                {allTags.map(tag => (
                  <button
                    key={tag}
                    type="button"
                    className={`button button--ghost button--small${tagFilter === tag ? ' customers-page__quick-filter--active' : ''}`}
                    onClick={() => setTagFilter(tag)}
                  >
                    #{tag}
                  </button>
                ))}
              </div>
            </div>
          )}

          {filteredCustomers.length ? (
            <div className="table-wrapper">
              <table className="table">
                <thead>
                  <tr>
                    <th scope="col">Name</th>
                    <th scope="col">Contact</th>
                    <th scope="col">Tags</th>
                    <th scope="col">Visits</th>
                    <th scope="col">Last visit</th>
                    <th scope="col">Total spend</th>
                    <th scope="col">Actions</th>
                  </tr>
                </thead>
                <tbody>
                  {filteredCustomers.map(customer => {
                    const contactBits = [customer.phone, customer.email].filter(Boolean).join(' • ')
                    const stats = customerStats[customer.id]
                    const visitCount = stats?.visits ?? 0
                    const lastVisit = stats?.lastVisit ?? null
                    const totalSpend = stats?.totalSpend ?? 0
                    const isSelected = selectedCustomerId === customer.id
                    const customerName = getCustomerDisplayName(customer)
                    return (
                      <tr
                        key={customer.id}
                        className={`customers-page__row${isSelected ? ' customers-page__row--selected' : ''}`}
                        onClick={() => beginView(customer)}
                      >
                        <td>{customerName}</td>
                        <td>{contactBits || '—'}</td>
                        <td>
                          {customer.tags?.length ? (
                            <div className="customers-page__tag-list" aria-label={`Tags for ${customerName}`}>
                              {customer.tags.map(tag => (
                                <span key={tag} className="customers-page__tag-chip">#{tag}</span>
                              ))}
                            </div>
                          ) : (
                            '—'
                          )}
                        </td>
                        <td>{visitCount}</td>
                        <td>{lastVisit ? lastVisit.toLocaleDateString() : '—'}</td>
                        <td>{visitCount ? currencyFormatter.format(totalSpend) : '—'}</td>
                        <td className="customers-page__table-actions">
                          <button
                            type="button"
                            className="button button--ghost button--small"
                            onClick={event => {
                              event.stopPropagation()
                              beginView(customer)
                            }}
                          >
                            View
                          </button>
                          <button
                            type="button"
                            className="button button--outline button--small"
                            onClick={event => {
                              event.stopPropagation()
                              beginEdit(customer)
                            }}
                            disabled={isFormDisabled && editingCustomerId !== customer.id}
                          >
                            Edit
                          </button>
                          <button
                            type="button"
                            className="button button--danger button--small"
                            onClick={event => {
                              event.stopPropagation()
                              removeCustomer(customer.id)
                            }}
                            disabled={busy}
                          >
                            Remove
                          </button>
                        </td>
                      </tr>
                    )
                  })}
                </tbody>
              </table>
            </div>
          ) : (
            <div className="empty-state">
              <h3 className="empty-state__title">No customers match the current filters</h3>
              <p>Adjust your search or quick filters, or add customers using the form.</p>
            </div>
          )}
        </section>

        <section className="card customers-page__details" aria-label="Customer details">
          {selectedCustomer ? (
            <div className="customers-page__details-content">
              <div className="customers-page__section-header">
                <h3 className="card__title">{selectedCustomerName}</h3>
                <p className="card__subtitle">Deep dive into visits, spend, and notes.</p>
              </div>
              <dl className="customers-page__detail-list">
                <div>
                  <dt>Contact</dt>
                  <dd>
                    {selectedCustomerPhoneForDisplay ? <div>{selectedCustomerPhoneForDisplay}</div> : null}
                    {selectedCustomer.email ? <div>{selectedCustomer.email}</div> : null}
                    {!selectedCustomer.phone && !selectedCustomer.email ? '—' : null}
                  </dd>
                </div>
                <div>
                  <dt>Notes</dt>
                  <dd>{selectedCustomer.notes ? selectedCustomer.notes : '—'}</dd>
                </div>
                <div>
                  <dt>Segmentation tags</dt>
                  <dd>
                    {selectedCustomer.tags?.length ? (
                      <div className="customers-page__tag-list">
                        {selectedCustomer.tags.map(tag => (
                          <span key={tag} className="customers-page__tag-chip">#{tag}</span>
                        ))}
                      </div>
                    ) : (
                      '—'
                    )}
                  </dd>
                </div>
                <div>
                  <dt>Total visits</dt>
                  <dd>{selectedCustomerStats.visits}</dd>
                </div>
                <div>
                  <dt>Total spend</dt>
                  <dd>
                    {selectedCustomerStats.visits
                      ? currencyFormatter.format(selectedCustomerStats.totalSpend)
                      : '—'}
                  </dd>
                </div>
                <div>
                  <dt>Last visit</dt>
                  <dd>{formatDate(selectedCustomerStats.lastVisit)}</dd>
                </div>
              </dl>

              <div className="customers-page__action-grid">
                <div className="customers-page__action-card">
                  <h4 className="customers-page__action-title">Engage</h4>
                  <p className="customers-page__action-hint">Send a quick message right from this profile.</p>
                  <div className="customers-page__action-buttons">
                    <button
                      type="button"
                      className="button button--outline button--small"
                      disabled={!whatsappLink}
                      onClick={() => openMessageComposer('whatsapp')}
                    >
                      Send WhatsApp
                    </button>
                    <button
                      type="button"
                      className="button button--outline button--small"
                      disabled={!telegramLink}
                      onClick={() => openMessageComposer('telegram')}
                    >
                      Message on Telegram
                    </button>
                    <button
                      type="button"
                      className="button button--ghost button--small"
                      disabled={!emailLink}
                      onClick={() => openMessageComposer('email')}
                    >
                      Send email
                    </button>
                  </div>
                  {!whatsappLink && !telegramLink && !emailLink ? (
                    <p className="customers-page__action-empty">Add contact info to reach out from here.</p>
                  ) : null}
                </div>

                <div className="customers-page__action-card">
                  <h4 className="customers-page__action-title">Shortcuts</h4>
                  <p className="customers-page__action-hint">Jump to related workflows for this customer.</p>
                  <div className="customers-page__action-buttons">
                    <button
                      type="button"
                      className="button button--primary button--small"
                      onClick={handleStartSale}
                      disabled={!selectedCustomerId}
                    >
                      Sell to customer
                    </button>
                    <button
                      type="button"
                      className="button button--ghost button--small"
                      onClick={handleViewActivities}
                      disabled={!selectedCustomerId}
                    >
                      View activity feed
                    </button>
                  </div>
                </div>
              </div>

              <div className="customers-page__history">
                <h4>Recent transactions</h4>
                {selectedCustomerHistory.length ? (
                  <ul>
                    {selectedCustomerHistory.slice(0, 10).map(entry => (
                      <li key={entry.id}>
                        <div className="customers-page__history-row">
                          <span className="customers-page__history-primary">
                            {entry.createdAt ? entry.createdAt.toLocaleString() : 'Unknown date'}
                          </span>
                          <span className="customers-page__history-total">{currencyFormatter.format(entry.total)}</span>
                        </div>
                        <div className="customers-page__history-meta">
                          {entry.paymentMethod ? `Paid via ${entry.paymentMethod}` : 'Payment method not recorded'}
                        </div>
                        {entry.items?.length ? (
                          <div className="customers-page__history-items">
                            {entry.items.slice(0, 3).map((item, index) => (
                              <span key={`${entry.id}-${item?.name ?? index}`}>
                                {item?.qty ?? 0} × {item?.name ?? 'Item'}
                              </span>
                            ))}
                            {entry.items.length > 3 && <span>…</span>}
                          </div>
                        ) : null}
                      </li>
                    ))}
                  </ul>
                ) : (
                  <p>No sales recorded for this customer yet.</p>
                )}
              </div>

              <div className="customers-page__details-actions">
                <button
                  type="button"
                  className="button button--outline button--small"
                  onClick={() => beginEdit(selectedCustomer)}
                >
                  Edit details
                </button>
                <button
                  type="button"
                  className="button button--ghost button--small"
                  onClick={() => setSelectedCustomerId(null)}
                >
                  Close
                </button>
              </div>
            </div>
          ) : (
            <div className="customers-page__details-empty">
              <h3>Select a customer to view CRM insights</h3>
              <p>
                Pick someone from the list to see their visit history, spending patterns, and notes. Use tags to
                segment audiences before launching campaigns.
              </p>
            </div>
          )}
        </section>
      </div>

      {messageChannel ? (
        <div className="customers-page__dialog" role="dialog" aria-modal="true">
          <div className="customers-page__dialog-content">
            <div className="customers-page__dialog-head">
              <div>
                <p className="customers-page__dialog-subtitle">Quick templates</p>
                <h4 className="customers-page__dialog-title">
                  Send a {getChannelLabel(messageChannel)} to {selectedCustomerName}
                </h4>
              </div>
              <button type="button" className="customers-page__dialog-close" onClick={closeMessageComposer}>
                Close
              </button>
            </div>

<<<<<<< HEAD
            <div className="customers-page__dialog-body">
              <div className="customers-page__template-list">
                {messageTemplates.map(template => (
                  <div key={template.id} className="customers-page__template-card">
                    <div className="customers-page__template-header">
                      <h5>{template.title}</h5>
                      <button
                        type="button"
                        className="button button--ghost button--small"
                        onClick={() => setMessageBody(template.body)}
                      >
                        Use template
                      </button>
                    </div>
                    <p>{template.body}</p>
                  </div>
                ))}
              </div>

              <label className="customers-page__composer-field">
                <span>Customize message</span>
                <textarea
                  rows={4}
                  value={messageBody}
                  onChange={event => setMessageBody(event.target.value)}
                  placeholder="Type or tweak your message before sending"
                />
              </label>
            </div>

=======
            <div className="customers-page__template-list">
              {messageTemplates.map(template => (
                <div key={template.id} className="customers-page__template-card">
                  <div className="customers-page__template-header">
                    <h5>{template.title}</h5>
                    <button
                      type="button"
                      className="button button--ghost button--small"
                      onClick={() => setMessageBody(template.body)}
                    >
                      Use template
                    </button>
                  </div>
                  <p>{template.body}</p>
                </div>
              ))}
            </div>

            <label className="customers-page__composer-field">
              <span>Customize message</span>
              <textarea
                rows={4}
                value={messageBody}
                onChange={event => setMessageBody(event.target.value)}
                placeholder="Type or tweak your message before sending"
              />
            </label>

>>>>>>> cb88c7b2
            <div className="customers-page__dialog-actions">
              <button type="button" className="customers-page__cancel" onClick={closeMessageComposer}>
                Cancel
              </button>
              <button
                type="button"
                className="button button--primary"
                onClick={handleSendMessage}
                disabled={!messageBody.trim()}
              >
                Send via {getChannelLabel(messageChannel)}
              </button>
            </div>
          </div>
        </div>
      ) : null}
    </div>
  )
}<|MERGE_RESOLUTION|>--- conflicted
+++ resolved
@@ -1393,38 +1393,6 @@
               </button>
             </div>
 
-<<<<<<< HEAD
-            <div className="customers-page__dialog-body">
-              <div className="customers-page__template-list">
-                {messageTemplates.map(template => (
-                  <div key={template.id} className="customers-page__template-card">
-                    <div className="customers-page__template-header">
-                      <h5>{template.title}</h5>
-                      <button
-                        type="button"
-                        className="button button--ghost button--small"
-                        onClick={() => setMessageBody(template.body)}
-                      >
-                        Use template
-                      </button>
-                    </div>
-                    <p>{template.body}</p>
-                  </div>
-                ))}
-              </div>
-
-              <label className="customers-page__composer-field">
-                <span>Customize message</span>
-                <textarea
-                  rows={4}
-                  value={messageBody}
-                  onChange={event => setMessageBody(event.target.value)}
-                  placeholder="Type or tweak your message before sending"
-                />
-              </label>
-            </div>
-
-=======
             <div className="customers-page__template-list">
               {messageTemplates.map(template => (
                 <div key={template.id} className="customers-page__template-card">
@@ -1453,7 +1421,6 @@
               />
             </label>
 
->>>>>>> cb88c7b2
             <div className="customers-page__dialog-actions">
               <button type="button" className="customers-page__cancel" onClick={closeMessageComposer}>
                 Cancel
