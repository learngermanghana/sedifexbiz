--- conflicted
+++ resolved
@@ -2,12 +2,10 @@
 import { Link } from 'react-router-dom'
 import { collection, doc, onSnapshot, query, setDoc, where, type Timestamp } from 'firebase/firestore'
 import { db } from '../firebase'
-<<<<<<< HEAD
+
 import { useAuthUser } from '../hooks/useAuthUser'
 import { useToast } from '../components/ToastProvider'
-=======
-import { useActiveStore } from '../hooks/useActiveStore'
->>>>>>> 6dedf823
+
 
 type InventorySeverity = 'warning' | 'info' | 'critical'
 
