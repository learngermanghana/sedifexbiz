--- conflicted
+++ resolved
@@ -790,17 +790,8 @@
     },
   ]
 
-<<<<<<< HEAD
-=======
-  if (storeLoading) {
-    return <div>Loading…</div>
-  }
-
-  if (!STORE_ID) {
-    return <div>We were unable to confirm your workspace access. Please sign out and back in.</div>
-  }
-
->>>>>>> ce5a8b44
+
+
   return (
     <div>
       <h2 style={{ color: '#4338CA', marginBottom: 8 }}>Dashboard</h2>
