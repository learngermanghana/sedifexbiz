import React, { useEffect, useState } from 'react'
import { startExtraWorkspaceCheckout, startPaystackCheckout } from '../lib/paystackClient'
import { usePwaContext } from '../context/PwaContext'

type Props = {
  storeId: string | null
  ownerEmail: string | null
  isOwner: boolean
  contractStatus?: string | null
  billingPlan?: string | null
  paymentProvider?: string | null
  contractEndDate?: string | null
}

type PlanOption = {
  id: string
  label: string
  amountGhs: number
  description?: string
}

const PLANS: PlanOption[] = [
  {
    id: 'starter-monthly',
    label: 'Starter – Monthly',
    amountGhs: 100,
    description: '1 workspace',
  },
  {
    id: 'starter-yearly',
    label: 'Starter – Yearly',
    amountGhs: 1100,
    description: '1 workspace · 2 months free',
  },
  {
    id: 'business-yearly',
    label: 'Business – Multi-store (Yearly)',
    amountGhs: 2500,
    description: 'Up to 5 workspaces',
  },
]

export const AccountBillingSection: React.FC<Props> = ({
  storeId,
  ownerEmail,
  isOwner,
  contractStatus,
  billingPlan,
  paymentProvider,
  contractEndDate,
}) => {
  const { isPwaApp } = usePwaContext()
  const defaultPlanId = PLANS[0]?.id ?? ''
  const [selectedPlanId, setSelectedPlanId] = useState<string>(defaultPlanId)
  const [loading, setLoading] = useState(false)
  const [addonLoading, setAddonLoading] = useState(false)
  const [error, setError] = useState<string | null>(null)
  const [addonInterval, setAddonInterval] = useState<'monthly' | 'yearly'>(
    billingPlan?.toLowerCase().includes('year') ? 'yearly' : 'monthly',
  )

  const billingPlanDisplay =
    PLANS.find(plan => plan.id === billingPlan)?.label ?? billingPlan ?? null

  useEffect(() => {
    if (!billingPlan) return
    const nextInterval = billingPlan.toLowerCase().includes('year') ? 'yearly' : 'monthly'
    setAddonInterval(nextInterval)
  }, [billingPlan])

  const hasPaidContract =
    (contractStatus && contractStatus !== 'trial' && contractStatus !== 'unpaid') ||
    (billingPlan && billingPlan !== 'trial')

  const startCheckoutForPlan = async (planId: string) => {
    setError(null)

    if (!isOwner) {
      setError('Only the owner can start a subscription.')
      return
    }

    if (!storeId) {
      setError('Missing store ID. Please refresh and try again.')
      return
    }

    if (!ownerEmail) {
      setError('Missing owner email. Please log in again.')
      return
    }

    const targetPlan = PLANS.find(plan => plan.id === planId)

    if (!targetPlan) {
      setError('No billing plans are available right now. Please try again later.')
      return
    }

    try {
      setLoading(true)

      const redirectUrl = `${window.location.origin}/billing/verify?storeId=${encodeURIComponent(storeId)}`

      const response = await startPaystackCheckout({
        email: ownerEmail,
        storeId,
        amount: targetPlan.amountGhs,
        plan: targetPlan.id,
        redirectUrl,
        metadata: {
          source: 'account-contract-billing',
        },
      })

      if (!response.ok || !response.authorizationUrl) {
        setError('Unable to start checkout. Please try again.')
        return
      }

      window.location.assign(response.authorizationUrl)
    } catch (err) {
      console.error('Checkout error', err)
      const message =
        err instanceof Error ? err.message : 'Something went wrong starting checkout.'
      setError(message)
    } finally {
      setLoading(false)
    }
  }

  const handleStartCheckout = async (event: React.FormEvent<HTMLFormElement>) => {
    event.preventDefault()
    await startCheckoutForPlan(selectedPlanId)
  }

  const handleUpgradeToYearly = async () => {
    await startCheckoutForPlan('starter-yearly')
  }

  const handleBuyExtraWorkspace = async () => {
    setError(null)

    if (!isOwner) {
      setError('Only the owner can add extra workspaces.')
      return
    }

    if (!storeId) {
      setError('Missing store ID. Please refresh and try again.')
      return
    }

    if (!ownerEmail) {
      setError('Missing owner email. Please log in again.')
      return
    }

    try {
      setAddonLoading(true)
      const redirectUrl = `${window.location.origin}/account`

      const response = await startExtraWorkspaceCheckout({
        storeId,
        interval: addonInterval,
        add: 1,
        redirectUrl,
        metadata: {
          source: 'account-extra-workspace',
        },
      })

      if (!response.ok || !response.authorizationUrl) {
        setError('Unable to start checkout. Please try again.')
        return
      }

      window.location.assign(response.authorizationUrl)
    } catch (err) {
      console.error('Extra workspace checkout error', err)
      const message =
        err instanceof Error ? err.message : 'Something went wrong starting checkout.'
      setError(message)
    } finally {
      setAddonLoading(false)
    }
  }

  const isYearlyPlan = billingPlan?.toLowerCase().includes('year') ?? false

  if (isPwaApp) {
    return (
      <section id="account-overview-contract">
        <h2>Contract &amp; billing</h2>

        <dl className="account-overview__grid">
          <div>
            <dt>Contract status</dt>
            <dd>{contractStatus ?? '—'}</dd>
          </div>
          <div>
            <dt>Billing plan</dt>
            <dd>{billingPlan ?? '—'}</dd>
          </div>
          <div>
            <dt>Payment provider</dt>
            <dd>{paymentProvider ?? '—'}</dd>
          </div>
        </dl>

        <div className="account-overview__notice" role="note">
          <p className="text-sm text-gray-700">
            To start or renew your Sedifex subscription, please visit{' '}
            <strong>sedifex.com</strong> in your browser and log in there. Once your subscription is
            active, you can use this app to access your account.
          </p>
        </div>
      </section>
    )
  }

  if (!isOwner) {
    return (
      <section id="account-overview-contract">
        <h2>Contract &amp; billing</h2>
        <p className="text-sm text-gray-600">
          Only the workspace owner can manage billing. Ask your owner to start the subscription
          from their account.
        </p>
      </section>
    )
  }

  return (
    <section id="account-overview-contract">
      <h2>Contract &amp; billing</h2>

      <dl className="account-overview__grid">
        <div>
          <dt>Contract status</dt>
          <dd>{contractStatus ?? '—'}</dd>
        </div>
        <div>
          <dt>Billing plan</dt>
          <dd>{billingPlan ?? '—'}</dd>
        </div>
        <div>
          <dt>Payment provider</dt>
          <dd>{paymentProvider ?? '—'}</dd>
        </div>
      </dl>

      {hasPaidContract ? (
        <div className="account-overview__notice" role="status">
          <div className="space-y-2">
            <p className="text-sm text-gray-700">
              Your contract is active
              {billingPlanDisplay ? ` on the ${billingPlanDisplay} plan` : ''}. It will remain
              valid until <strong>{contractEndDate ?? '—'}</strong>. If you need to make changes,
              contact your Sedifex account manager.
            </p>

            {!isYearlyPlan && (
              <div className="flex items-center gap-3">
                <button
                  type="button"
                  className="button button--secondary"
                  onClick={handleUpgradeToYearly}
                  disabled={loading || addonLoading}
                >
                  {loading ? 'Starting upgrade…' : 'Upgrade to yearly'}
                </button>
                <p className="text-xs text-gray-600">
                  Switch to annual billing to keep your contract active for a full year.
                </p>
              </div>
            )}

            <div className="border-t border-gray-200 pt-4 space-y-2">
              <div>
                <p className="text-sm font-medium text-gray-900">Add extra workspace</p>
                <p className="text-xs text-gray-600">
                  Pay once to add another workspace to your account.
                </p>
<<<<<<< HEAD
                <p className="text-xs text-gray-600">
                  For 2 stores, stay on Starter and add 1 extra workspace instead of Business.
                </p>
=======
>>>>>>> c807b756
              </div>
              <div className="flex flex-wrap items-center gap-3">
                <label className="text-xs text-gray-600">
                  <span className="sr-only">Billing interval</span>
                  <select
                    value={addonInterval}
                    onChange={event =>
                      setAddonInterval(event.target.value as 'monthly' | 'yearly')
                    }
                    className="border rounded px-2 py-1 text-sm"
                    disabled={addonLoading || loading}
                  >
                    <option value="monthly">Monthly · GHS 50</option>
                    <option value="yearly">Yearly · GHS 500</option>
                  </select>
                </label>
                <button
                  type="button"
                  className="button button--primary"
                  onClick={handleBuyExtraWorkspace}
                  disabled={addonLoading || loading}
                >
                  {addonLoading ? 'Starting checkout…' : 'Buy extra workspace'}
                </button>
              </div>
            </div>

            {error && <p className="text-sm text-red-600">{error}</p>}
          </div>
        </div>
      ) : (
        <>
          <p className="text-sm text-gray-600 mb-4">
            Choose a plan and start your subscription. You’ll be redirected to Paystack to complete
            the payment.
          </p>

          <form
            onSubmit={handleStartCheckout}
            className="account-overview__form max-w-md space-y-4"
          >
            <label className="block text-sm font-medium">
              <span>Plan</span>
              <select
                value={selectedPlanId}
                onChange={event => setSelectedPlanId(event.target.value)}
                className="border rounded px-3 py-2 w-full"
              >
                {PLANS.map(plan => (
                  <option key={plan.id} value={plan.id}>
                    {plan.label}
                    {plan.description ? ` · ${plan.description}` : ''} – GHS{' '}
                    {plan.amountGhs.toFixed(2)}
                  </option>
                ))}
              </select>
            </label>

            {error && <p className="text-sm text-red-600">{error}</p>}

            <button
              type="submit"
              disabled={loading}
              className="button button--primary"
            >
              {loading ? 'Starting checkout…' : 'Pay with Paystack'}
            </button>

            <p className="text-xs text-gray-500">
              You will be redirected to Paystack’s secure page to complete your subscription.
            </p>
            <div className="text-xs text-gray-500 space-y-1">
              <p>Extra workspaces: + GHS 50 / month (monthly plan).</p>
              <p>Extra workspaces: + GHS 500 / year (starter yearly plan).</p>
              <p>Business plan includes 5 workspaces. Additional workspaces: + GHS 400 / year.</p>
            </div>
          </form>
        </>
      )}
    </section>
  )
}<|MERGE_RESOLUTION|>--- conflicted
+++ resolved
@@ -282,12 +282,6 @@
                 <p className="text-xs text-gray-600">
                   Pay once to add another workspace to your account.
                 </p>
-<<<<<<< HEAD
-                <p className="text-xs text-gray-600">
-                  For 2 stores, stay on Starter and add 1 extra workspace instead of Business.
-                </p>
-=======
->>>>>>> c807b756
               </div>
               <div className="flex flex-wrap items-center gap-3">
                 <label className="text-xs text-gray-600">
