--- conflicted
+++ resolved
@@ -11,7 +11,7 @@
 import './pwa'
 
 type AuthMode = 'login' | 'signup'
-<<<<<<< HEAD
+
 type StatusTone = 'idle' | 'loading' | 'success' | 'error'
 
 interface StatusState {
@@ -50,84 +50,7 @@
         tone: 'error',
         message: err?.message || 'Something went wrong. Please try again.'
       })
-=======
-
-type StatusState = {
-  message: string
-  tone: 'info' | 'success' | 'error'
-}
-
-export default function App() {
-  const [user, setUser] = useState<User | null>(null)
-  const [mode, setMode] = useState<AuthMode>('login')
-  const [email, setEmail] = useState('')
-  const [password, setPassword] = useState('')
-  const [status, setStatus] = useState<StatusState | null>(null)
-  const [isSubmitting, setIsSubmitting] = useState(false)
-
-  useEffect(() => {
-    const unsubscribe = onAuthStateChanged(auth, nextUser => setUser(nextUser))
-    return unsubscribe
-  }, [])
-
-  const handleModeChange = useCallback((nextMode: AuthMode) => {
-    setMode(nextMode)
-    setStatus(null)
-  }, [])
-
-  const handleSubmit = useCallback(
-    async (event: React.FormEvent<HTMLFormElement>) => {
-      event.preventDefault()
-      if (isSubmitting) return
-
-      const trimmedEmail = email.trim()
-      const trimmedPassword = password.trim()
-
-      if (!trimmedEmail || !trimmedPassword) {
-        setStatus({
-          message: 'Please enter both an email and a password.',
-          tone: 'error'
-        })
-        return
-      }
-
-      setStatus({
-        message: mode === 'login' ? 'Signing in…' : 'Creating account…',
-        tone: 'info'
-      })
-      setIsSubmitting(true)
-
-      try {
-        if (mode === 'login') {
-          await signInWithEmailAndPassword(auth, trimmedEmail, trimmedPassword)
-        } else {
-          await createUserWithEmailAndPassword(auth, trimmedEmail, trimmedPassword)
-        }
-        setStatus({
-          message: mode === 'login' ? 'Signed in successfully.' : 'Account created successfully.',
-          tone: 'success'
-        })
-      } catch (error) {
-        setStatus({
-          message: getErrorMessage(error),
-          tone: 'error'
-        })
-      } finally {
-        setIsSubmitting(false)
-      }
-    },
-    [email, isSubmitting, mode, password]
-  )
-
-  const statusColor = useMemo(() => {
-    switch (status?.tone) {
-      case 'success':
-        return '#047857'
-      case 'error':
-        return '#B91C1C'
-      default:
-        return '#555'
->>>>>>> d06af860
+
     }
   }, [status])
 
@@ -140,7 +63,7 @@
 
   if (!user) {
     return (
-<<<<<<< HEAD
+
       <main className="app">
         <div className="app__card">
           <div className="app__brand">
@@ -229,83 +152,7 @@
           )}
         </div>
       </main>
-=======
-      <div style={{ maxWidth: 480, margin: '40px auto', fontFamily: 'Inter, system-ui, Arial' }}>
-        <h1 style={{ color: '#4338CA' }}>Sedifex</h1>
-        <p>Sell faster. Count smarter.</p>
-
-        <div style={{ marginTop: 16 }}>
-          <button
-            onClick={() => handleModeChange('login')}
-            style={{
-              marginRight: 8,
-              padding: '6px 10px',
-              borderRadius: 8,
-              border: mode === 'login' ? '2px solid #4338CA' : '1px solid #ddd',
-              background: '#fff'
-            }}
-          >
-            Login
-          </button>
-          <button
-            onClick={() => handleModeChange('signup')}
-            style={{
-              padding: '6px 10px',
-              borderRadius: 8,
-              border: mode === 'signup' ? '2px solid #4338CA' : '1px solid #ddd',
-              background: '#fff'
-            }}
-          >
-            Sign up
-          </button>
-        </div>
-
-        <form onSubmit={handleSubmit} style={{ marginTop: 16 }}>
-          <label>Email</label>
-          <input
-            value={email}
-            onChange={event => {
-              setEmail(event.target.value)
-              if (status) setStatus(null)
-            }}
-            type="email"
-            required
-            style={{ display: 'block', width: '100%', padding: 12, marginTop: 8 }}
-          />
-          <label style={{ marginTop: 12, display: 'block' }}>Password</label>
-          <input
-            value={password}
-            onChange={event => {
-              setPassword(event.target.value)
-              if (status) setStatus(null)
-            }}
-            type="password"
-            required
-            style={{ display: 'block', width: '100%', padding: 12, marginTop: 8 }}
-          />
-          <button
-            type="submit"
-            style={{
-              marginTop: 12,
-              padding: '10px 16px',
-              background: '#4338CA',
-              color: '#fff',
-              borderRadius: 8,
-              border: 0,
-              opacity: isSubmitting ? 0.85 : 1,
-              cursor: isSubmitting ? 'not-allowed' : 'pointer'
-            }}
-            disabled={isSubmitting}
-          >
-            {modeLabel}
-          </button>
-        </form>
-
-        <p aria-live="polite" style={{ marginTop: 12, color: statusColor }}>
-          {status?.message}
-        </p>
-      </div>
->>>>>>> d06af860
+
     )
   }
 
