--- conflicted
+++ resolved
@@ -53,7 +53,7 @@
 
 **Seeding / maintenance steps**
 1. Ensure you have the Firebase CLI installed and are logged in: `npx firebase login`.
-<<<<<<< HEAD
+
 2. Seed Firestore using [`seed/workspaces.seed.json`](seed/workspaces.seed.json), which now provisions the `workspaces`, `stores`, and `teamMembers` collections used across the UI:
    ```bash
    npx firebase firestore:delete workspaces stores teamMembers --project <project-id> --force
@@ -61,16 +61,11 @@
    ```
 3. For ongoing updates, edit the documents directly in the Firebase console or via your preferred admin tooling.
 
-### Connect the UI to your Firestore workspace data
 1. Update `web/.env.local` with the Firebase config for the project you seeded (the same values you use in hosting/CI environments).
 2. In the Firebase console, create authentication users whose `uid` values match the `teamMembers` you seeded (for example, a user with `uid` of `demo-owner` and email `owner@demo-store.test`). Assign a password so you can sign in locally.
 3. Start the PWA locally with `npm run dev` inside `web/` and sign in with the seeded account.
 4. Use the workspace selector in the header to switch between any memberships tied to that user. The Account page will load the matching `stores/<storeId>` profile and roster data once a workspace is selected.
-=======
-2. Create a JSON seed file with workspace documents (see [`seed/workspaces.seed.json`](seed/workspaces.seed.json) for a ready-to-use example you can tweak per environment).
-3. Import the seed data into Firestore: `npx firebase firestore:delete workspaces --project <project-id> --force && npx firebase firestore:import seed/workspaces.seed.json --project <project-id>`.
-4. For ongoing updates, edit the documents directly in the Firebase console or via your preferred admin tooling.
->>>>>>> 6b887698
+
 
 ## Branding
 - Name: **Sedifex**
