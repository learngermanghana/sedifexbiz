--- conflicted
+++ resolved
@@ -86,7 +86,6 @@
       return storeId != null && hasStoreAccess(getRequesterMembership(), storeId);
     }
 
-<<<<<<< HEAD
     function requestMaintainsStoreIdConsistency() {
       let requestStoreId = storeIdFromData(request.resource.data);
       if (requestStoreId == null) {
@@ -102,9 +101,7 @@
     }
 
     function canCreateStoreResource() {
-=======
-    function canStaffCreateStoreResource() {
->>>>>>> 97945423
+
       let storeId = storeIdFromData(request.resource.data);
       return requestMaintainsStoreIdConsistency()
         && storeId != null
